--- conflicted
+++ resolved
@@ -1,15 +1,11 @@
-<<<<<<< HEAD
 Per Texturas Numerorum, Spira Loquitur.
-=======
 Per Texturas Numerorum, Spira Loquitur. //
->>>>>>> 20c89199
 
 # Cosmic Helix Renderer
 
 Static, offline canvas demo for layered sacred geometry. No build step, no network calls, ND-safe by design.
 
 ## Layers
-<<<<<<< HEAD
 1. **Vesica field** — intersecting circles seed the grid (3,7,9)
 2. **Tree-of-Life scaffold** — 10 nodes with 22 connective paths
 3. **Fibonacci curve** — logarithmic spiral using 144 sampled points
@@ -18,12 +14,10 @@
 2. **Tree-of-Life scaffold** — 10 nodes with 22 connective paths.
 3. **Fibonacci curve** — logarithmic spiral using 144 sampled points.
 4. **Double-helix lattice** — two phase-shifted strands with 33 cross rungs.
-=======
 1. **Vesica field** (R001) - intersecting circles seed the grid (constants 3,7,9).
 2. **Tree-of-Life scaffold** (R002) - 10 nodes and 22 connective paths.
 3. **Fibonacci curve** (R003) - logarithmic spiral using 144 sampled points.
 4. **Double-helix lattice** (R004) - two phase-shifted strands with 33 cross rungs.
->>>>>>> 20c89199
 
 ## Usage
 - Open `index.html` directly in any modern browser.
@@ -43,12 +37,9 @@
 The renderer uses constants that echo Tarot and Fibonacci harmonics: 3, 7, 9, 11, 22, 33, 99, 144.
 
 ## Numerology as spiral grammar
-<<<<<<< HEAD
 
 The wider cathedral runs on spiral invariants:
-=======
 The wider cathedral runs on spiral invariants: numbers that echo Fibonacci and Tarot harmonics.
->>>>>>> 20c89199
 
 - 21 pillars: Fibonacci step (8 + 13) aligned with major arcana and the 21 Taras.
 - 33 spine: 3 x 11 initiatory vertebrae; a Christic ladder of balance.
