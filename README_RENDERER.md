--- conflicted
+++ resolved
@@ -20,8 +20,5 @@
 - Layer order preserves depth without motion.
 
 ## Numerology constants
-<<<<<<< HEAD
-=======
 The renderer uses constants that echo Fibonacci and Tarot harmonics: 3, 7, 9, 11, 22, 33, 99, 144.
->>>>>>> acc45312
 Constants exposed in `index.html` as `NUM` feed the geometry: 3, 7, 9, 11, 22, 33, 99, 144.