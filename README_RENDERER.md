# Cosmic Helix Renderer

Static, offline canvas demo for layered sacred geometry. No build step, no network calls, ND-safe by design.

## Layers

1. **Vesica field** — intersecting circles seed the grid (3,7,9)
2. **Tree-of-Life scaffold** — 10 nodes with 22 connective paths
3. **Fibonacci curve** — logarithmic spiral using 144 sampled points

- Open `index.html` directly in any modern browser.
- Optional: edit `data/palette.json` to change colors; if missing, a calm fallback palette is used.

## ND-safe choices
- No animation, autoplay, or flashing.
- Gentle contrast with readable inks on dark background.
- Layer order preserves depth without motion.

## Numerology constants
<<<<<<< HEAD
Constants are exposed in `index.html` as `NUM` and feed the renderer. Values: 3, 7, 9, 11, 22, 33, 99, 144.
=======

Values exposed as `NUM` in `index.html`: 3, 7, 9, 11, 22, 33, 99, 144.
=======
Constants are exposed in `index.html` as `NUM` and feed the renderer. Values: 3, 7, 9, 11, 22, 33, 99, 144.
>>>>>>> dac8797b
<|MERGE_RESOLUTION|>--- conflicted
+++ resolved
@@ -17,11 +17,8 @@
 - Layer order preserves depth without motion.
 
 ## Numerology constants
-<<<<<<< HEAD
-Constants are exposed in `index.html` as `NUM` and feed the renderer. Values: 3, 7, 9, 11, 22, 33, 99, 144.
-=======
 
 Values exposed as `NUM` in `index.html`: 3, 7, 9, 11, 22, 33, 99, 144.
-=======
+
 Constants are exposed in `index.html` as `NUM` and feed the renderer. Values: 3, 7, 9, 11, 22, 33, 99, 144.
->>>>>>> dac8797b
+
