--- conflicted
+++ resolved
@@ -1,10 +1,7 @@
 Per Texturas Numerorum, Spira Loquitur.  //
 
-<<<<<<< HEAD
 # Cosmic Helix Renderer
 
-=======
->>>>>>> 883327d9
 Static, offline canvas demo for layered sacred geometry. No build step, no network calls, ND-safe by design.
 
 ## Layers
@@ -30,7 +27,6 @@
 - Layer order preserves depth without motion.
 
 ## Numerology constants
-<<<<<<< HEAD
 
 Constants exposed in `index.html` as `NUM` feed the renderer: 3, 7, 9, 11, 22, 33, 99, 144.
 
@@ -45,8 +41,6 @@
 - 99 gates: 3 x 33 triplicity opening to recursive paths.
 - 144 lattice: Fibonacci square (12^2) supporting the codex itself.
 - 243 completion: 3^5 cube of balance sealing the cathedral.
+Constants are exposed in `index.html` as `NUM` and feed the renderer. Values: 3, 7, 9, 11, 22, 33, 99, 144.
 
-These constants form the project's mathematical DNA: a Fibonacci spiral encoded in geometry and pathworking.
-=======
-Constants are exposed in `index.html` as `NUM` and feed the renderer. Values: 3, 7, 9, 11, 22, 33, 99, 144.
->>>>>>> 883327d9
+These constants form the project's mathematical DNA: a Fibonacci spiral encoded in geometry and pathworking.