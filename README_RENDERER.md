--- conflicted
+++ resolved
@@ -18,9 +18,7 @@
 - Layer order preserves depth without motion.
 
 ## Numerology constants
-<<<<<<< HEAD
 Constants exposed in `index.html` as `NUM` feed the renderer: 3, 7, 9, 11, 22, 33, 99, 144.
-=======
 
 The renderer uses constants that echo Tarot and Fibonacci harmonics: 3, 7, 9, 11, 22, 33, 99, 144.
 
@@ -36,5 +34,4 @@
 - 144 lattice: Fibonacci square (12^2) supporting the codex itself.
 - 243 completion: 3^5 cube of balance sealing the cathedral.
 
-These constants form the project's mathematical DNA: a Fibonacci spiral encoded in geometry and pathworking.
->>>>>>> 3c6464b2
+These constants form the project's mathematical DNA: a Fibonacci spiral encoded in geometry and pathworking.