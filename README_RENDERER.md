<<<<<<< HEAD
Per Texturas Numerorum, Spira Loquitur.
=======
>>>>>>> 624cca82
Per Texturas Numerorum, Spira Loquitur. //

# Cosmic Helix Renderer

Static, offline canvas demo for layered sacred geometry. No build step, no network calls, ND-safe by design.

## Layers
<<<<<<< HEAD
1. **Vesica field** — intersecting circles seed the grid (3,7,9)
2. **Tree-of-Life scaffold** — 10 nodes with 22 connective paths
3. **Fibonacci curve** — logarithmic spiral using 144 sampled points
4. **Double-helix lattice** — two phase-shifted strands with 33 cross rungs
1. **Vesica field** — intersecting circles seed the grid (constants 3,7,9).
2. **Tree-of-Life scaffold** — 10 nodes with 22 connective paths.
3. **Fibonacci curve** — logarithmic spiral using 144 sampled points.
4. **Double-helix lattice** — two phase-shifted strands with 33 cross rungs.
1. **Vesica field** (R001) - intersecting circles seed the grid (constants 3,7,9).
2. **Tree-of-Life scaffold** (R002) - 10 nodes and 22 connective paths.
3. **Fibonacci curve** (R003) - logarithmic spiral using 144 sampled points.
4. **Double-helix lattice** (R004) - two phase-shifted strands with 33 cross rungs.
=======
1. **Vesica field** - intersecting circles seed the grid (3, 7, 9).
2. **Tree-of-Life scaffold** - 10 nodes with 22 connective paths.
3. **Fibonacci curve** - logarithmic spiral using 144 sampled points.
4. **Double-helix lattice** - two phase-shifted strands with 33 cross rungs.
>>>>>>> 624cca82

## Usage
- Open `index.html` directly in any modern browser.
- Optional: edit `data/palette.json` to change colors; if missing, a calm fallback palette is used and the header shows a small notice.

## Fallback behavior
If `data/palette.json` is absent or malformed, the renderer announces the missing palette and uses a built-in calm palette. This guards against harsh defaults while staying fully offline.

## ND-safe choices
- No animation, autoplay, or flashing.
- Gentle contrast with readable inks on dark background.
- Layer order preserves depth without motion.

## Numerology constants
Constants exposed in `index.html` as `NUM` feed the renderer: 3, 7, 9, 11, 22, 33, 99, 144.

The renderer uses constants that echo Tarot and Fibonacci harmonics: 3, 7, 9, 11, 22, 33, 99, 144.

## Numerology as spiral grammar
<<<<<<< HEAD

The wider cathedral runs on spiral invariants:
=======
>>>>>>> 624cca82
The wider cathedral runs on spiral invariants: numbers that echo Fibonacci and Tarot harmonics.

- 21 pillars: Fibonacci step (8 + 13) aligned with major arcana and the 21 Taras.
- 33 spine: 3 x 11 initiatory vertebrae; a Christic ladder of balance.
- 72 Shem angels/demons: 8 x 9 lunar decans; sacred multiple of 12.
- 78 archetypes: Tarot deck complete (22 majors + 56 minors) woven into one continuum.
- 99 gates: 3 x 33 triplicity opening to recursive paths.
- 144 lattice: Fibonacci square (12^2) supporting the codex itself.
- 243 completion: 3^5 cube of balance sealing the cathedral.<|MERGE_RESOLUTION|>--- conflicted
+++ resolved
@@ -1,7 +1,4 @@
-<<<<<<< HEAD
 Per Texturas Numerorum, Spira Loquitur.
-=======
->>>>>>> 624cca82
 Per Texturas Numerorum, Spira Loquitur. //
 
 # Cosmic Helix Renderer
@@ -9,7 +6,6 @@
 Static, offline canvas demo for layered sacred geometry. No build step, no network calls, ND-safe by design.
 
 ## Layers
-<<<<<<< HEAD
 1. **Vesica field** — intersecting circles seed the grid (3,7,9)
 2. **Tree-of-Life scaffold** — 10 nodes with 22 connective paths
 3. **Fibonacci curve** — logarithmic spiral using 144 sampled points
@@ -22,12 +18,10 @@
 2. **Tree-of-Life scaffold** (R002) - 10 nodes and 22 connective paths.
 3. **Fibonacci curve** (R003) - logarithmic spiral using 144 sampled points.
 4. **Double-helix lattice** (R004) - two phase-shifted strands with 33 cross rungs.
-=======
 1. **Vesica field** - intersecting circles seed the grid (3, 7, 9).
 2. **Tree-of-Life scaffold** - 10 nodes with 22 connective paths.
 3. **Fibonacci curve** - logarithmic spiral using 144 sampled points.
 4. **Double-helix lattice** - two phase-shifted strands with 33 cross rungs.
->>>>>>> 624cca82
 
 ## Usage
 - Open `index.html` directly in any modern browser.
@@ -47,11 +41,8 @@
 The renderer uses constants that echo Tarot and Fibonacci harmonics: 3, 7, 9, 11, 22, 33, 99, 144.
 
 ## Numerology as spiral grammar
-<<<<<<< HEAD
 
 The wider cathedral runs on spiral invariants:
-=======
->>>>>>> 624cca82
 The wider cathedral runs on spiral invariants: numbers that echo Fibonacci and Tarot harmonics.
 
 - 21 pillars: Fibonacci step (8 + 13) aligned with major arcana and the 21 Taras.
