--- conflicted
+++ resolved
@@ -6,16 +6,13 @@
   <meta name="viewport" content="width=device-width,initial-scale=1,viewport-fit=cover">
   <meta name="color-scheme" content="light dark">
   <style>
-<<<<<<< HEAD
     /* ND-safe: calm contrast, no motion, generous spacing */
     :root {
       --bg: #0b0b12;
       --ink: #e8e8f0;
       --muted: #a6a6c1;
     /* ND-safe: calm contrast, still gradients, generous breathing room */
-=======
     /* ND-safe layout: calm contrast, static layers, no animation. */
->>>>>>> ac843c89
     :root {
       --bg: #0b0b12;
       --ink: #e8e8f0;
@@ -27,7 +24,6 @@
       margin: 0;
       padding: 0;
       background: var(--bg);
-<<<<<<< HEAD
       color: var(--ink);
       font: 14px/1.4 system-ui, -apple-system, "Segoe UI", Roboto, sans-serif;
     }
@@ -66,8 +62,6 @@
       background: radial-gradient(circle at 50% 8%, rgba(90, 120, 255, 0.12), transparent 55%),
         radial-gradient(circle at 50% 0%, rgba(115, 186, 255, 0.08), transparent 65%),
         linear-gradient(180deg, var(--bg-deep), var(--bg-soft));
-=======
->>>>>>> ac843c89
       color: var(--ink);
       font: 15px/1.5 "Inter", "Segoe UI", system-ui, -apple-system, sans-serif;
     }
@@ -117,13 +111,10 @@
   <header>
     <div><strong>Cosmic Helix Renderer</strong> - layered sacred geometry (offline, ND-safe)</div>
     <div><strong>Cosmic Helix Renderer</strong> — layered sacred geometry (offline, ND-safe)</div>
-<<<<<<< HEAD
     <div class="status" id="status">Preparing palette…</div>
     <div><strong>Cosmic Helix Renderer</strong> &mdash; layered sacred geometry (offline, ND-safe)</div>
     <div class="status" id="status">Loading palette...</div>
-=======
     <div class="status" id="status">Loading palette…</div>
->>>>>>> ac843c89
   </header>
 
   <canvas id="stage" width="1440" height="900" aria-label="Layered sacred geometry canvas"></canvas>
@@ -176,12 +167,9 @@
         bg: "#0b0b12",
         ink: "#e8e8f0",
         layers: ["#b1c7ff", "#89f7fe", "#a0ffa1", "#ffd27f", "#f5a3ff", "#d0d0e6"]
-<<<<<<< HEAD
         bg: "#050718",
         ink: "#f4f2ff",
         layers: ["#425df4", "#5fc4ff", "#74ffcf", "#ffd6a5", "#f5a3ff", "#c5d1ff"]
-=======
->>>>>>> ac843c89
       }
     };
 
@@ -198,10 +186,7 @@
       : "Palette loaded.";
     elNote.hidden = !usingFallback;
 
-<<<<<<< HEAD
     // Numerology constants used by geometry routines.
-=======
->>>>>>> ac843c89
     const NUM = Object.freeze({
       THREE: 3,
       SEVEN: 7,
@@ -211,7 +196,6 @@
       THIRTYTHREE: 33,
       NINETYNINE: 99,
       ONEFORTYFOUR: 144
-<<<<<<< HEAD
     };
 
     // ND-safe rationale: no motion, high readability, intentional layer order.
@@ -238,9 +222,7 @@
       if (usingFallback) {
         notices.push("Palette fallback engaged. Sacred geometry rendered with bundled tones.");
       }
-=======
     });
->>>>>>> ac843c89
 
     const notice = usingFallback
       ? "Palette fallback engaged. Sacred geometry rendered with bundled tones."
