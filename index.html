--- conflicted
+++ resolved
@@ -114,7 +114,6 @@
 </head>
 <body>
   <header>
-<<<<<<< HEAD
     <div><strong>Cosmic Helix Renderer</strong> - layered sacred geometry (offline, ND-safe)</div>
     <div><strong>Cosmic Helix Renderer</strong> — layered sacred geometry (offline, ND-safe)</div>
     <div class="status" id="status">Preparing palette…</div>
@@ -122,10 +121,8 @@
     <div class="status" id="status">Loading palette...</div>
     <div><strong>Cosmic Helix Renderer</strong> &mdash; layered sacred geometry (offline, ND-safe)</div>
     <div class="status" id="status">Loading palette&hellip;</div>
-=======
     <div><strong>Cosmic Helix Renderer</strong> — layered sacred geometry (offline, ND-safe)</div>
     <div class="status" id="status">Loading palette...</div>
->>>>>>> e4dc8871
   </header>
 
   <canvas id="stage" width="1440" height="900" aria-label="Layered sacred geometry canvas"></canvas>
@@ -139,12 +136,9 @@
   <script type="module">
     import { renderHelix } from "./js/helix-renderer.mjs";
 
-<<<<<<< HEAD
     const elStatus = document.getElementById("status");
     const elNote = document.getElementById("palette-note");
-=======
     const statusEl = document.getElementById("status");
->>>>>>> e4dc8871
     const canvas = document.getElementById("stage");
     const ctx = canvas.getContext("2d");
     if (!ctx) {
@@ -208,7 +202,6 @@
     };
 
     const palette = await loadJSON("./data/palette.json");
-<<<<<<< HEAD
     const usingFallback = !palette;
     const active = palette || defaults.palette;
     elStatus.textContent = palette ? "Palette loaded." : "Palette missing or unreadable; using safe fallback.";
@@ -226,11 +219,9 @@
     const active = palette || defaults.palette;
     elStatus.textContent = palette ? "Palette loaded." : "Palette missing; using safe fallback.";
 
-=======
     const activePalette = palette || fallbackPalette;
     statusEl.textContent = palette ? "Palette loaded." : "Palette missing; using safe fallback.";
 
->>>>>>> e4dc8871
     // Numerology constants anchor all geometry calculations.
     const NUM = {
       THREE: 3,
@@ -242,7 +233,6 @@
       NINETYNINE: 99,
       ONEFORTYFOUR: 144
     };
-<<<<<<< HEAD
 
     // ND-safe rationale: no motion, high readability, intentional layer order.
     renderHelix(ctx, { width: canvas.width, height: canvas.height, palette: active, NUM });
@@ -269,8 +259,6 @@
         notices.push("Palette fallback engaged. Sacred geometry rendered with bundled tones.");
       }
     });
-=======
->>>>>>> e4dc8871
 
     const notice = usingFallback
       ? "Palette fallback engaged. Sacred geometry rendered with bundled tones."
