<!doctype html>
<html lang="en">
<head>
  <meta charset="utf-8">
  <title>Cosmic Helix Renderer (ND-safe, Offline)</title>
  <meta name="viewport" content="width=device-width,initial-scale=1,viewport-fit=cover">
  <meta name="color-scheme" content="light dark">
  <style>
    /* ND-safe: calm contrast, no motion, generous spacing */
    :root { --bg:#0b0b12; --ink:#e8e8f0; --muted:#a6a6c1; }
<<<<<<< HEAD
=======
    html,body { margin:0; padding:0; background:var(--bg); color:var(--ink); font:14px/1.4 system-ui,-apple-system, Segoe UI, Roboto, sans-serif; }
>>>>>>> acc45312
    html,body { margin:0; padding:0; background:var(--bg); color:var(--ink); font:14px/1.4 system-ui, -apple-system, Segoe UI, Roboto, sans-serif; }
    header { padding:12px 16px; border-bottom:1px solid #1d1d2a; }
    .status { color:var(--muted); font-size:12px; }
    #stage { display:block; margin:16px auto; box-shadow:0 0 0 1px #1d1d2a; }
    .note { max-width:900px; margin:0 auto 16px; color:var(--muted); }
    code { background:#11111a; padding:2px 4px; border-radius:3px; }
  </style>
</head>
<body>
  <header>
    <div><strong>Cosmic Helix Renderer</strong> — layered sacred geometry (offline, ND-safe)</div>
<<<<<<< HEAD
    <div class="status" id="status">Loading palette...</div>
=======
    <div class="status" id="status">Loading palette…</div>
>>>>>>> acc45312
  </header>

  <canvas id="stage" width="1440" height="900" aria-label="Layered sacred geometry canvas"></canvas>
  <p class="note">This static renderer encodes Vesica, Tree-of-Life, Fibonacci, and a static double-helix lattice. No animation, no autoplay, no external libs. Open this file directly.</p>

  <script type="module">
    import { renderHelix } from "./js/helix-renderer.mjs";

    const elStatus = document.getElementById("status");
    const canvas = document.getElementById("stage");
    const ctx = canvas.getContext("2d");

    async function loadJSON(path) {
      try {
        const res = await fetch(path, { cache: "no-store" });
        if (!res.ok) throw new Error(String(res.status));
        return await res.json();
      } catch {
        return null;
      }
    }

    const defaults = {
      palette: {
        bg:"#0b0b12",
        ink:"#e8e8f0",
        layers:["#b1c7ff","#89f7fe","#a0ffa1","#ffd27f","#f5a3ff","#d0d0e6"]
      }
    };

    const palette = await loadJSON("./data/palette.json");
    const active = palette || defaults.palette;
    elStatus.textContent = palette ? "Palette loaded." : "Palette missing; using safe fallback.";

    // Numerology constants used by geometry routines
    const NUM = { THREE:3, SEVEN:7, NINE:9, ELEVEN:11, TWENTYTWO:22, THIRTYTHREE:33, NINETYNINE:99, ONEFORTYFOUR:144 };

    // ND-safe rationale: no motion, high readability, soft colors, layered order
    renderHelix(ctx, { width:canvas.width, height:canvas.height, palette:active, NUM });
  </script>
</body>
</html><|MERGE_RESOLUTION|>--- conflicted
+++ resolved
@@ -8,10 +8,7 @@
   <style>
     /* ND-safe: calm contrast, no motion, generous spacing */
     :root { --bg:#0b0b12; --ink:#e8e8f0; --muted:#a6a6c1; }
-<<<<<<< HEAD
-=======
     html,body { margin:0; padding:0; background:var(--bg); color:var(--ink); font:14px/1.4 system-ui,-apple-system, Segoe UI, Roboto, sans-serif; }
->>>>>>> acc45312
     html,body { margin:0; padding:0; background:var(--bg); color:var(--ink); font:14px/1.4 system-ui, -apple-system, Segoe UI, Roboto, sans-serif; }
     header { padding:12px 16px; border-bottom:1px solid #1d1d2a; }
     .status { color:var(--muted); font-size:12px; }
@@ -23,11 +20,8 @@
 <body>
   <header>
     <div><strong>Cosmic Helix Renderer</strong> — layered sacred geometry (offline, ND-safe)</div>
-<<<<<<< HEAD
     <div class="status" id="status">Loading palette...</div>
-=======
     <div class="status" id="status">Loading palette…</div>
->>>>>>> acc45312
   </header>
 
   <canvas id="stage" width="1440" height="900" aria-label="Layered sacred geometry canvas"></canvas>
