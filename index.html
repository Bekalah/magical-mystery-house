<!doctype html>
<html lang="en">
<head>
  <meta charset="utf-8">
  <title>Cosmic Helix Renderer (ND-safe, Offline)</title>
  <meta name="viewport" content="width=device-width,initial-scale=1,viewport-fit=cover">
  <meta name="color-scheme" content="light dark">
  <style>
    /* ND-safe: calm contrast, no motion, generous spacing */
    :root { --bg:#0b0b12; --ink:#e8e8f0; --muted:#a6a6c1; }
    html,body { margin:0; padding:0; background:var(--bg); color:var(--ink); font:14px/1.4 system-ui,-apple-system,Segoe UI,Roboto,sans-serif; }
    header { padding:12px 16px; border-bottom:1px solid #1d1d2a; }
    .status { color:var(--muted); font-size:12px; }
    #stage { display:block; margin:16px auto; box-shadow:0 0 0 1px #1d1d2a; }
    .note { max-width:900px; margin:0 auto 16px; color:var(--muted); }
    code { background:#11111a; padding:2px 4px; border-radius:3px; }
  </style>
</head>
<body>
  <header>
    <div><strong>Cosmic Helix Renderer</strong> — layered sacred geometry (offline, ND-safe)</div>
    <div class="status" id="status">Loading palette…</div>
<<<<<<< HEAD
=======
    <div><strong>Cosmic Helix Renderer</strong> &mdash; layered sacred geometry (offline, ND-safe)</div>
    <div class="status" id="status">Loading palette...</div>
>>>>>>> b3b7c191
  </header>

  <canvas id="stage" width="1440" height="900" aria-label="Layered sacred geometry canvas"></canvas>
  <p class="note">This static renderer encodes Vesica, Tree-of-Life, Fibonacci, and a static double-helix lattice. No animation, no autoplay, no external libs. Open this file directly.</p>

  <script type="module">
    import { renderHelix } from "./js/helix-renderer.mjs";

    const elStatus = document.getElementById("status");
    const canvas = document.getElementById("stage");
    const ctx = canvas.getContext("2d");

    async function loadJSON(path) {
      try {
        const res = await fetch(path, { cache: "no-store" });
        if (!res.ok) throw new Error(String(res.status));
        return await res.json();
      } catch (err) {
        return null;
      }
    }

    const defaults = {
      palette: {
        bg:"#0b0b12",
        ink:"#e8e8f0",
        layers:["#b1c7ff","#89f7fe","#a0ffa1","#ffd27f","#f5a3ff","#d0d0e6"]
      }
    };

    const palette = await loadJSON("./data/palette.json");
    const active = palette || defaults.palette;
    elStatus.textContent = palette ? "Palette loaded." : "Palette missing; using safe fallback.";

    // Numerology constants used by geometry routines
    const NUM = { THREE:3, SEVEN:7, NINE:9, ELEVEN:11, TWENTYTWO:22, THIRTYTHREE:33, NINETYNINE:99, ONEFORTYFOUR:144 };

    // ND-safe rationale: no motion, high readability, soft colors, layered order
    renderHelix(ctx, { width:canvas.width, height:canvas.height, palette:active, NUM });
  </script>
</body>
</html><|MERGE_RESOLUTION|>--- conflicted
+++ resolved
@@ -20,11 +20,8 @@
   <header>
     <div><strong>Cosmic Helix Renderer</strong> — layered sacred geometry (offline, ND-safe)</div>
     <div class="status" id="status">Loading palette…</div>
-<<<<<<< HEAD
-=======
     <div><strong>Cosmic Helix Renderer</strong> &mdash; layered sacred geometry (offline, ND-safe)</div>
     <div class="status" id="status">Loading palette...</div>
->>>>>>> b3b7c191
   </header>
 
   <canvas id="stage" width="1440" height="900" aria-label="Layered sacred geometry canvas"></canvas>
