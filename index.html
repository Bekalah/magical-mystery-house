--- conflicted
+++ resolved
@@ -18,11 +18,8 @@
 </head>
 <body>
   <header>
-<<<<<<< HEAD
     <div><strong>Cosmic Helix Renderer</strong> — layered sacred geometry (offline, ND-safe)</div>
-=======
     <div><strong>Cosmic Helix Renderer</strong> &mdash; layered sacred geometry (offline, ND-safe)</div>
->>>>>>> 9c692319
     <div class="status" id="status">Loading palette...</div>
   </header>
 
