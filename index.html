<!doctype html>
<html lang="en">
<head>
  <meta charset="utf-8">
  <title>Cosmic Helix Renderer (ND-safe, Offline)</title>
  <meta name="viewport" content="width=device-width,initial-scale=1,viewport-fit=cover">
  <meta name="color-scheme" content="light dark">
  <style>
    /* ND-safe: calm contrast, no motion, generous spacing */
    :root { --bg:#0b0b12; --ink:#e8e8f0; --muted:#a6a6c1; }
    html,body { margin:0; padding:0; background:var(--bg); color:var(--ink); font:14px/1.4 system-ui,-apple-system,Segoe UI,Roboto,sans-serif; }
    header { padding:12px 16px; border-bottom:1px solid #1d1d2a; }
    .status { color:var(--muted); font-size:12px; }
    #stage { display:block; margin:16px auto; box-shadow:0 0 0 1px #1d1d2a; }
    .note { max-width:900px; margin:0 auto 16px; color:var(--muted); }
    code { background:#11111a; padding:2px 4px; border-radius:3px; }
  </style>
</head>
<body>
  <header>
<<<<<<< HEAD
    <div><strong>Cosmic Helix Renderer</strong> — layered sacred geometry (offline, ND-safe)</div>
    <div class="status" id="status">Loading palette…</div>
=======
    <div><strong>Cosmic Helix Renderer</strong> &mdash; layered sacred geometry (offline, ND-safe)</div>
    <div class="status" id="status">Loading palette...</div>
>>>>>>> d2cf733e
  </header>

  <canvas id="stage" width="1440" height="900" aria-label="Layered sacred geometry canvas"></canvas>
  <p class="note">This static renderer encodes Vesica, Tree-of-Life, Fibonacci, and a static double-helix lattice. No animation, no autoplay, no external libs. Open this file directly.</p>

  <script type="module">
    import { renderHelix } from "./js/helix-renderer.mjs";

    const elStatus = document.getElementById("status");
    const canvas = document.getElementById("stage");
    const ctx = canvas.getContext("2d");

    async function loadJSON(path) {
      try {
        const res = await fetch(path, { cache: "no-store" });
        if (!res.ok) throw new Error(String(res.status));
        return await res.json();
      } catch (err) {
        return null;
      }
    }

    const defaults = {
      palette: {
        bg:"#0b0b12",
        ink:"#e8e8f0",
        layers:["#b1c7ff","#89f7fe","#a0ffa1","#ffd27f","#f5a3ff","#d0d0e6"]
      }
    };

    const palette = await loadJSON("./data/palette.json");
    const active = palette || defaults.palette;
    elStatus.textContent = palette ? "Palette loaded." : "Palette missing; using safe fallback.";

    // Numerology constants used by geometry routines
    const NUM = { THREE:3, SEVEN:7, NINE:9, ELEVEN:11, TWENTYTWO:22, THIRTYTHREE:33, NINETYNINE:99, ONEFORTYFOUR:144 };

    // ND-safe rationale: no motion, high readability, soft colors, layered order
    renderHelix(ctx, { width:canvas.width, height:canvas.height, palette:active, NUM });
  </script>
</body>
</html><|MERGE_RESOLUTION|>--- conflicted
+++ resolved
@@ -18,13 +18,10 @@
 </head>
 <body>
   <header>
-<<<<<<< HEAD
     <div><strong>Cosmic Helix Renderer</strong> — layered sacred geometry (offline, ND-safe)</div>
     <div class="status" id="status">Loading palette…</div>
-=======
     <div><strong>Cosmic Helix Renderer</strong> &mdash; layered sacred geometry (offline, ND-safe)</div>
     <div class="status" id="status">Loading palette...</div>
->>>>>>> d2cf733e
   </header>
 
   <canvas id="stage" width="1440" height="900" aria-label="Layered sacred geometry canvas"></canvas>
