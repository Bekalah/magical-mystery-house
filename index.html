<!doctype html>
<html lang="en">
<head>
  <meta charset="utf-8">
  <title>Cosmic Helix Renderer (ND-safe, Offline)</title>
  <meta name="viewport" content="width=device-width,initial-scale=1,viewport-fit=cover">
  <meta name="color-scheme" content="light dark">
  <style>
    /* ND-safe: calm contrast, no motion, generous spacing */
    :root {
      --bg: #0b0b12;
      --ink: #e8e8f0;
      --muted: #a6a6c1;
    /* ND-safe: calm contrast, still gradients, generous breathing room */
    :root {
      --bg-deep: #050718;
      --bg-soft: #111a3a;
      --ink: #f4f2ff;
      --muted: #a9b2d6;
      --border: #1a254a;
      --panel: rgba(17, 26, 58, 0.72);
    }
    html, body {
      margin: 0;
      padding: 0;
      background: var(--bg);
      color: var(--ink);
      font: 14px/1.4 system-ui, -apple-system, "Segoe UI", Roboto, sans-serif;
    }
    header {
      padding: 12px 16px;
      border-bottom: 1px solid #1d1d2a;
    }
    .status {
      color: var(--muted);
      font-size: 12px;
    }
    #stage {
      display: block;
      margin: 16px auto;
      box-shadow: 0 0 0 1px #1d1d2a;
    }
    .note {
      max-width: 900px;
      margin: 0 auto 16px;
      color: var(--muted);
    }
    code {
      background: #11111a;
      padding: 2px 4px;
      border-radius: 3px;
    }
    :root { --bg:#0b0b12; --ink:#e8e8f0; --muted:#a6a6c1; }
    html,body { margin:0; padding:0; background:var(--bg); color:var(--ink); font:14px/1.4 system-ui,-apple-system, Segoe UI, Roboto, sans-serif; }
    html,body { margin:0; padding:0; background:var(--bg); color:var(--ink); font:14px/1.4 system-ui, -apple-system, Segoe UI, Roboto, sans-serif; }
    header { padding:12px 16px; border-bottom:1px solid #1d1d2a; }
    .status { color:var(--muted); font-size:12px; }
    #stage { display:block; margin:16px auto; box-shadow:0 0 0 1px #1d1d2a; }
    .note { max-width:900px; margin:0 auto 16px; color:var(--muted); }
    code { background:#11111a; padding:2px 4px; border-radius:3px; }
      min-height: 100%;
      background: radial-gradient(circle at 50% 8%, rgba(90, 120, 255, 0.12), transparent 55%),
        radial-gradient(circle at 50% 0%, rgba(115, 186, 255, 0.08), transparent 65%),
        linear-gradient(180deg, var(--bg-deep), var(--bg-soft));
      color: var(--ink);
      font: 15px/1.5 "Inter", "Segoe UI", system-ui, -apple-system, sans-serif;
    }
    header {
      padding: 16px 20px 12px;
      border-bottom: 1px solid var(--border);
      background: var(--panel);
      backdrop-filter: blur(6px);
    }
    header strong {
      letter-spacing: 0.08em;
      text-transform: uppercase;
      font-size: 12px;
    }
    .status {
      margin-top: 4px;
      color: var(--muted);
      font-size: 12px;
    }
    main {
      max-width: 960px;
      margin: 20px auto 40px;
      padding: 0 20px;
    }
    #stage {
      display: block;
      width: 100%;
      max-width: 1440px;
      margin: 0 auto 18px;
      box-shadow: 0 0 0 1px var(--border), 0 24px 60px rgba(7, 10, 32, 0.55);
      background: transparent;
    }
    .note {
      margin: 10px auto 0;
      color: var(--muted);
      font-size: 13px;
      max-width: 860px;
    }
    .note strong {
      color: var(--ink);
    }
    .note[hidden] {
      display: none;
    }
    code {
      background: rgba(12, 16, 34, 0.75);
      padding: 2px 5px;
      border-radius: 4px;
      color: var(--ink);
    }
  </style>
</head>
<body>
  <header>
    <div><strong>Cosmic Helix Renderer</strong> - layered sacred geometry (offline, ND-safe)</div>
    <div><strong>Cosmic Helix Renderer</strong> — layered sacred geometry (offline, ND-safe)</div>
    <div class="status" id="status">Preparing palette…</div>
  </header>

  <canvas id="stage" width="1440" height="900" aria-label="Layered sacred geometry canvas"></canvas>
  <p class="note">This static renderer encodes Vesica, Tree-of-Life, Fibonacci, and a static double-helix lattice. No animation, no autoplay, no external libraries. Open this file directly.</p>
  <main>
    <canvas id="stage" width="1440" height="900" aria-label="Layered sacred geometry canvas"></canvas>
    <p class="note">This still composition encodes a vesica field, a Tree-of-Life scaffold, a Fibonacci spiral, and a static double helix. The canvas stays motionless yet dimensional to echo the breathing calm of the provided mandalas.</p>
    <p class="note" id="palette-note" hidden>Palette file was unavailable; a built-in ND-safe fallback kept the render gentle and readable.</p>
  </main>

  <script type="module">
    import { renderHelix } from "./js/helix-renderer.mjs";

    const elStatus = document.getElementById("status");
    const elNote = document.getElementById("palette-note");
    const canvas = document.getElementById("stage");
    const ctx = canvas.getContext("2d");

    // Provenance metadata embedded per Cathedral Visionary standard.
    const PROVENANCE = Object.freeze({
      ruleset: "Cathedral Visionary 1.0",
      geometry: ["octagon", "hexagram", "vesica", "cube"],
      color_system: "21 Taras + gold",
      ratios: ["phi", "3:2", "5:4", "7:4"],
      style: ["Vienna Fantastic Realism", "Japanese Ma/Shibumi", "Rosslyn reference"],
      full_view: true
    });
    canvas.dataset.provenance = JSON.stringify(PROVENANCE);

    async function loadJSON(path) {
      try {
        const response = await fetch(path, { cache: "no-store" });
        if (!response.ok) {
          throw new Error(String(response.status));
        }
        return await response.json();
      } catch (error) {
        return null;
      }
    }

    const defaults = {
      palette: {
        bg: "#0b0b12",
        ink: "#e8e8f0",
        layers: ["#b1c7ff", "#89f7fe", "#a0ffa1", "#ffd27f", "#f5a3ff", "#d0d0e6"]
        bg: "#050718",
        ink: "#f4f2ff",
        layers: ["#425df4", "#5fc4ff", "#74ffcf", "#ffd6a5", "#f5a3ff", "#c5d1ff"]
      }
    };

    const palette = await loadJSON("./data/palette.json");
    const usingFallback = !palette;
    const active = palette || defaults.palette;
    elStatus.textContent = palette ? "Palette loaded." : "Palette missing or unreadable; using safe fallback.";

    // Numerology constants drive geometry proportions for calm predictability.
    const NUM = {

    const PHI = (1 + Math.sqrt(5)) / 2;
    const phiTolerance = 0.03; // Allow slight deviation while respecting ND-safe 1440x900 brief.
    const aspectRatio = canvas.width / canvas.height;
    const ratioWithinPhi = Math.abs(aspectRatio - PHI) <= phiTolerance;

    elStatus.textContent = usingFallback
      ? "Palette fallback active — using bundled ND-safe tones."
      : "Palette loaded from data/palette.json.";
    elNote.hidden = !usingFallback;

<<<<<<< HEAD
    // Numerology constants used by geometry routines.
    const NUM = Object.freeze({
      THREE: 3,
      SEVEN: 7,
      NINE: 9,
      ELEVEN: 11,
      TWENTYTWO: 22,
      THIRTYTHREE: 33,
      NINETYNINE: 99,
      ONEFORTYFOUR: 144
    };

    // ND-safe rationale: no motion, high readability, intentional layer order.
    renderHelix(ctx, { width: canvas.width, height: canvas.height, palette: active, NUM });
    });
=======
    if (!ratioWithinPhi) {
      elStatus.textContent = "Frame ratio check failed — adjust canvas to phi before rendering.";
      ctx.clearRect(0, 0, canvas.width, canvas.height);
      // ND-safe guard: skip drawing if sacred proportion not respected.
    } else {
      // Numerology constants used by geometry routines.
      const NUM = Object.freeze({
        THREE: 3,
        SEVEN: 7,
        NINE: 9,
        ELEVEN: 11,
        TWENTYTWO: 22,
        THIRTYTHREE: 33,
        NINETYNINE: 99,
        ONEFORTYFOUR: 144
      });
>>>>>>> 3ba95ef6

      const notices = [];
      if (usingFallback) {
        notices.push("Palette fallback engaged. Sacred geometry rendered with bundled tones.");
      }

      const notice = notices.join(" ");

      // ND-safe rationale: no motion, high readability, gentle gradients, ordered layers.
      renderHelix(ctx, {
        width: canvas.width,
        height: canvas.height,
        palette: active,
        NUM,
        notice
      });
    }
  </script>
</body>
</html><|MERGE_RESOLUTION|>--- conflicted
+++ resolved
@@ -189,7 +189,6 @@
       : "Palette loaded from data/palette.json.";
     elNote.hidden = !usingFallback;
 
-<<<<<<< HEAD
     // Numerology constants used by geometry routines.
     const NUM = Object.freeze({
       THREE: 3,
@@ -205,7 +204,6 @@
     // ND-safe rationale: no motion, high readability, intentional layer order.
     renderHelix(ctx, { width: canvas.width, height: canvas.height, palette: active, NUM });
     });
-=======
     if (!ratioWithinPhi) {
       elStatus.textContent = "Frame ratio check failed — adjust canvas to phi before rendering.";
       ctx.clearRect(0, 0, canvas.width, canvas.height);
@@ -222,7 +220,6 @@
         NINETYNINE: 99,
         ONEFORTYFOUR: 144
       });
->>>>>>> 3ba95ef6
 
       const notices = [];
       if (usingFallback) {
