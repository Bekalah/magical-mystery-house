--- conflicted
+++ resolved
@@ -1,4 +1,3 @@
-<<<<<<< HEAD
 /*
   helix-renderer.mjs
   ND-safe static renderer for layered sacred geometry.
@@ -76,7 +75,6 @@
 
   All functions below are pure and execute once to preserve stillness.
 */
-=======
 /**
  * Render a complete, ND-safe static composition of layered sacred geometry onto a canvas.
  *
@@ -93,7 +91,6 @@
  * @param {string} [opts.notice] - Optional short message; when a non-empty string is provided it is
  *   drawn unobtrusively near the bottom-left of the canvas.
  */
->>>>>>> 9648bf24
 
 export function renderHelix(ctx, { width, height, palette, NUM, notice }) {
   ctx.save();
@@ -137,7 +134,6 @@
   ctx.restore();
 }
 
-<<<<<<< HEAD
 function ensureLayers(layerList = [], fallback) {
   const required = 6;
   const resolved = [];
@@ -266,7 +262,6 @@
   const r = Math.min(w, h) / NUM.THREE;       // triadic radius
   const step = r / NUM.SEVEN;                 // septenary spacing
 /* Layer 0: Gradient background -------------------------------------------- */
-=======
 /**
  * Paints the layered background for the composition: base fill, a celestial radial glow, and a subtle vertical grounding gradient.
  *
@@ -275,7 +270,6 @@
  * @param {Object} palette - Color palette: must include `bg` (base background color) and `layers` (array of colors used as gradient stops).
  * @param {Object} NUM - Numeric constants used for scale; this function uses `NUM.NINE` to compute the radial focus radius.
  */
->>>>>>> 9648bf24
 function fillBackground(ctx, width, height, palette, NUM) {
   /* ND-safe: slow gradients echo the provided art without motion. */
   ctx.fillStyle = palette.bg;
@@ -873,7 +867,6 @@
   return pts;
 }
 
-<<<<<<< HEAD
   // Strand B with slight amplitude trim for layered depth
   ctx.strokeStyle = colors.b;
   ctx.globalAlpha = 0.8;
@@ -886,14 +879,12 @@
     } else {
       ctx.lineTo(x, y);
     }
-=======
 /**
  * Stroke a connected polyline through an ordered list of points on the given canvas context.
  *
  * @param {CanvasRenderingContext2D} ctx - 2D rendering context to draw into.
  * @param {Array<{x: number, y: number}>} pts - Ordered array of points; if empty the function returns without drawing.
  */
->>>>>>> 9648bf24
 function drawPolyline(ctx, pts) {
   if (pts.length === 0) {
     return;
@@ -918,7 +909,6 @@
   ctx.stroke();
 }
 
-<<<<<<< HEAD
   // Cross rungs unify strands at 33 points.
   // cross rungs
   // Cross rungs referencing 33 spine
@@ -943,7 +933,6 @@
     ctx.lineTo(x, y2);
     ctx.stroke();
 /* Layer 5: Inline notice --------------------------------------------------- */
-=======
 /**
  * Draws a small, non-intrusive inline notice at the bottom-left of the canvas.
  *
@@ -956,7 +945,6 @@
  * @param {string} inkHex - Hex color string used for the text and shadow (e.g. "#RRGGBB").
  * @param {string} message - The notice text to draw.
  */
->>>>>>> 9648bf24
 function drawNotice(ctx, width, height, inkHex, message) {
   /* Inline fallback notice keeps the reader informed without alerts. */
   ctx.save();
