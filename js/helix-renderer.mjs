--- conflicted
+++ resolved
@@ -4,7 +4,6 @@
 
   Layers:
     1) Vesica field – intersecting circles forming a calm grid
-<<<<<<< HEAD
     2) Tree-of-Life scaffold – 10 sephirot nodes + 22 paths
     3) Fibonacci curve – logarithmic spiral polyline
     4) Double-helix lattice – two phase-shifted strands with 33 rungs
@@ -46,7 +45,6 @@
 */
 
 export function renderHelix(ctx, { width, height, palette, NUM }) {
-=======
     2) Tree-of-Life scaffold – 10 sephirot nodes with 22 paths
     3) Fibonacci curve – logarithmic spiral using 144 samples
     4) Double-helix lattice – two phase-shifted strands with rungs
@@ -55,15 +53,11 @@
 */
 
 export function renderHelix(ctx, { width, height, palette, NUM }) {
->>>>>>> f7141252
   ctx.save();
   ctx.fillStyle = palette.bg;
   ctx.fillRect(0, 0, width, height);
 
-<<<<<<< HEAD
   // layer order preserves depth without motion
-=======
->>>>>>> f7141252
   drawVesica(ctx, width, height, palette.layers[0], NUM);
   drawTree(ctx, width, height, palette.layers[1], palette.layers[2], NUM);
   drawFibonacci(ctx, width, height, palette.layers[3], NUM);
@@ -72,20 +66,16 @@
     b: palette.layers[5],
     rung: palette.ink
   }, NUM);
-<<<<<<< HEAD
   drawVesica(ctx, width, height, palette.layers[0], NUM);
   drawTree(ctx, width, height, palette.layers[1], palette.layers[2], NUM);
   drawFibonacci(ctx, width, height, palette.layers[3], NUM);
   drawHelix(ctx, width, height, { a: palette.layers[4], b: palette.layers[5], rung: palette.ink }, NUM);
-=======
->>>>>>> f7141252
 
   ctx.restore();
 }
 
 /* Layer 1: Vesica field (C144N-001..144) */
 function drawVesica(ctx, w, h, color, NUM) {
-<<<<<<< HEAD
   // ND-safe: thin strokes, generous spacing
   ctx.save();
   ctx.strokeStyle = color;
@@ -119,11 +109,9 @@
      ND-safe: thin lines, generous spacing. */
   const r = Math.min(w, h) / NUM.THREE;      // base radius from sacred triad
   const step = r / NUM.SEVEN;                // spacing guided by 7
-=======
   // Vesica field: calm outline grid; ND-safe thin strokes
   const r = Math.min(w, h) / NUM.THREE;      // triadic radius
   const step = r / NUM.SEVEN;                // septenary spacing
->>>>>>> f7141252
   ctx.save();
   ctx.strokeStyle = color;
   ctx.lineWidth = 1;
@@ -131,15 +119,12 @@
   const step = r / NUM.SEVEN;                // septenary spacing
   for (let y = r; y < h; y += step * NUM.NINE) {
     for (let x = r; x < w; x += step * NUM.NINE) {
-<<<<<<< HEAD
       ctx.beginPath();
       ctx.arc(x - step, y, r, 0, Math.PI * 2);
       ctx.stroke();
       ctx.beginPath();
       ctx.arc(x + step, y, r, 0, Math.PI * 2);
       ctx.stroke();
-=======
->>>>>>> f7141252
       ctx.beginPath(); ctx.arc(x - step, y, r, 0, Math.PI * 2); ctx.stroke();
       ctx.beginPath(); ctx.arc(x + step, y, r, 0, Math.PI * 2); ctx.stroke();
     }
@@ -147,7 +132,6 @@
   ctx.restore();
 }
 
-<<<<<<< HEAD
 /* Layer 2: Tree-of-Life scaffold (C144N-001..010, 22 paths) */
 function drawTree(ctx, w, h, nodeColor, pathColor, NUM) {
   // ND-safe: static nodes and paths, no glow
@@ -405,7 +389,6 @@
   nodes.forEach(([x,y]) => {
     ctx.beginPath();
     ctx.arc(x, y, r, 0, Math.PI * 2);
-=======
 /* Layer 2: Tree-of-Life scaffold */
 function drawTree(ctx, w, h, pathColor, nodeColor, NUM) {
   // Simplified 10-node tree with 22 connective paths
@@ -441,7 +424,6 @@
   for (const n of nodes) {
     ctx.beginPath();
     ctx.arc(n.x * w, n.y * h, r, 0, Math.PI * 2);
->>>>>>> f7141252
     ctx.fill();
   }
   ctx.restore();
@@ -449,7 +431,6 @@
 
 /* Layer 3: Fibonacci curve */
 function drawFibonacci(ctx, w, h, color, NUM) {
-<<<<<<< HEAD
   // ND-safe: static spiral, 144 samples
   ctx.save();
   ctx.strokeStyle = color;
@@ -547,7 +528,6 @@
     const r = scale * Math.pow(phi, t / (Math.PI / 2));
     const x = w / 2 + r * Math.cos(t);
     const y = h / 2 + r * Math.sin(t);
-=======
   // Static logarithmic spiral with 144 samples (12^2)
   const cx = w / 2, cy = h / 2;
   const phi = (1 + Math.sqrt(5)) / 2;         // golden ratio (approx)
@@ -561,7 +541,6 @@
     const r = scale * Math.pow(phi, t / (Math.PI * 2));
     const x = cx + r * Math.cos(t);
     const y = cy + r * Math.sin(t);
->>>>>>> f7141252
     if (i === 0) ctx.moveTo(x, y); else ctx.lineTo(x, y);
   }
   points.forEach(([x, y], idx) => {
@@ -573,7 +552,6 @@
 
 /* Layer 4: Double-helix lattice */
 function drawHelix(ctx, w, h, colors, NUM) {
-<<<<<<< HEAD
   // ND-safe: static strands with 33 rungs
   /* Double helix: two static sine strands with 33 rungs.
      ND-safe: even spacing, no motion. */
@@ -618,14 +596,12 @@
   const waves = NUM.ELEVEN;
   const steps = NUM.NINETYNINE;
   ctx.save();
-=======
   /* Double-helix lattice: two static strands with cross rungs.
      ND-safe: no motion, even spacing. */
   const amp = h / NUM.NINE;       // vertical amplitude
   const waves = NUM.ELEVEN;       // number of waves across canvas
   const steps = NUM.NINETYNINE;   // sampling for smoothness
   ctx.save();
->>>>>>> f7141252
 
   // strand A
   ctx.strokeStyle = colors.a;
@@ -634,17 +610,13 @@
   for (let i = 0; i <= steps; i++) {
     const t = i / steps;
     const x = t * w;
-<<<<<<< HEAD
     const y = h / 2 + Math.sin(t * waves * 2 * Math.PI) * amp;
     const y = h/2 + Math.sin(t * waves * 2*Math.PI) * amp;
-=======
->>>>>>> f7141252
     const y = h/2 + Math.sin(t * waves * 2 * Math.PI) * amp;
     if (i === 0) ctx.moveTo(x, y); else ctx.lineTo(x, y);
   }
   ctx.stroke();
 
-<<<<<<< HEAD
   // strand B (phase shift π)
   // strand B phase shifted
   ctx.strokeStyle = colors.b;
@@ -652,18 +624,13 @@
   // strand B (phase shifted)
   // strand B (phase shifted by pi)
   // strand B (phase π)
-=======
   // strand B (phase shifted)
->>>>>>> f7141252
   ctx.strokeStyle = colors.b;
   ctx.beginPath();
   for (let i = 0; i <= steps; i++) {
     const t = i / steps;
     const x = t * w;
-<<<<<<< HEAD
     const y = h / 2 + Math.sin(t * waves * 2 * Math.PI + Math.PI) * amp;
-=======
->>>>>>> f7141252
     const y = h/2 + Math.sin(t * waves * 2 * Math.PI + Math.PI) * amp;
     if (i === 0) ctx.moveTo(x, y); else ctx.lineTo(x, y);
   }
@@ -672,20 +639,16 @@
   // rungs
   // cross rungs
   ctx.strokeStyle = colors.rung;
-<<<<<<< HEAD
   // rungs
   ctx.strokeStyle = rungColor;
   // rungs
   // rungs
   ctx.strokeStyle = colors.rung;
-=======
->>>>>>> f7141252
   ctx.lineWidth = 1;
   for (let i = 0; i <= NUM.THIRTYTHREE; i++) {
     const t = i / NUM.THIRTYTHREE;
     const x = t * w;
     const phase = t * waves * 2 * Math.PI;
-<<<<<<< HEAD
     const y1 = h / 2 + Math.sin(phase) * amp;
     const y2 = h / 2 + Math.sin(phase + Math.PI) * amp;
     const phase = t * waves * 2*Math.PI;
@@ -696,8 +659,6 @@
     const y1 = h/2 + Math.sin(phase) * amp;
     const y2 = h/2 + Math.sin(phase + Math.PI) * amp;
     const phase = t * waves * 2*Math.PI;
-=======
->>>>>>> f7141252
     const y1 = h/2 + Math.sin(phase) * amp;
     const y2 = h/2 + Math.sin(phase + Math.PI) * amp;
     ctx.beginPath();
