/*
  helix-renderer.mjs
  ND-safe static renderer for layered sacred geometry.
<<<<<<< HEAD

  Layers drawn in order:
    1) Vesica field — intersecting circles forming a calm grid
    2) Tree-of-Life scaffold — 10 sephirot nodes + 22 paths
    3) Fibonacci curve — logarithmic spiral using 144 samples
    4) Double-helix lattice — two phase-shifted strands with 33 cross rungs

  All functions are pure and run once; no motion, no dependencies.
=======
  Functions are pure and run once; no motion, no dependencies.
>>>>>>> 9c692319
*/

export function renderHelix(ctx, { width, height, palette, NUM }) {
  ctx.save();
  ctx.fillStyle = palette.bg;
  ctx.fillRect(0, 0, width, height);

  // Layer order preserves depth without motion
  drawVesica(ctx, width, height, palette.layers[0], NUM);
  drawTree(ctx, width, height, palette.layers[1], palette.layers[2], NUM);
  drawFibonacci(ctx, width, height, palette.layers[3], NUM);
  drawHelix(ctx, width, height, { a: palette.layers[4], b: palette.layers[5], rung: palette.ink }, NUM);

  ctx.restore();
}

<<<<<<< HEAD
/* Layer 1: Vesica field ---------------------------------------------------- */
=======
/* Layer 1: Vesica field -- calm grid of intersecting circles */
>>>>>>> 9c692319
function drawVesica(ctx, w, h, color, NUM) {
  const r = Math.min(w, h) / NUM.THREE; // triadic radius
  const step = r / NUM.SEVEN;           // septenary spacing
  ctx.save();
  ctx.strokeStyle = color;
  ctx.lineWidth = 1;
  for (let y = r; y < h; y += step * NUM.NINE) {
    for (let x = r; x < w; x += step * NUM.NINE) {
<<<<<<< HEAD
      ctx.beginPath(); ctx.arc(x - step, y, r, 0, Math.PI * 2); ctx.stroke();
      ctx.beginPath(); ctx.arc(x + step, y, r, 0, Math.PI * 2); ctx.stroke();
    }
  }

  ctx.restore();
}

/* Layer 2: Tree-of-Life scaffold ------------------------------------------ */
function drawTree(ctx, w, h, pathColor, nodeColor, NUM) {
  /* Tree-of-Life: 10 nodes with 22 connective paths.
     ND-safe: static layout, readable contrast. */
  const nodes = [
    [0.5, 0.05], [0.75, 0.15], [0.25, 0.15],
    [0.75, 0.35], [0.25, 0.35], [0.5, 0.45],
    [0.75, 0.65], [0.25, 0.65], [0.5, 0.75], [0.5, 0.90]
  ];
  const edges = [
    [0,1],[0,2],
    [1,3],[1,4],[1,5],
    [2,3],[2,4],[2,5],
    [3,5],[3,6],[3,7],
    [4,5],[4,6],[4,7],
    [5,6],[5,7],[5,8],
    [6,8],[6,9],
    [7,8],[7,9],
    [8,9]
=======
      ctx.beginPath();
      ctx.arc(x - step, y, r, 0, Math.PI * 2);
      ctx.stroke();
      ctx.beginPath();
      ctx.arc(x + step, y, r, 0, Math.PI * 2);
      ctx.stroke();
    }
  }
  ctx.restore();
}

/* Layer 2: Tree-of-Life scaffold -- nodes and paths */
function drawTree(ctx, w, h, pathColor, nodeColor, NUM) {
  const pts = [
    [0.5, 0.1],
    [0.25, 0.2],
    [0.75, 0.2],
    [0.25, 0.4],
    [0.75, 0.4],
    [0.5, 0.5],
    [0.25, 0.7],
    [0.75, 0.7],
    [0.5, 0.8],
    [0.5, 0.9]
  ].map(([x, y]) => [x * w, y * h]);

  const edges = [
    [0,1],[0,2],[1,2],[1,3],[1,5],[2,4],[2,5],[3,4],[3,5],[3,6],
    [4,5],[4,7],[5,6],[5,7],[5,8],[6,8],[6,9],[7,8],[7,9],[8,9],
    [1,7],[2,8]
>>>>>>> 9c692319
  ];

  ctx.save();
  ctx.strokeStyle = pathColor;
<<<<<<< HEAD
  ctx.lineWidth = 1;

  edges.forEach(([a,b]) => {
    const ax = nodes[a][0] * w, ay = nodes[a][1] * h;
    const bx = nodes[b][0] * w, by = nodes[b][1] * h;
    ctx.beginPath();
    ctx.moveTo(ax, ay);
    ctx.lineTo(bx, by);
    ctx.stroke();
  });

  ctx.fillStyle = nodeColor;
  const r = Math.min(w, h) / NUM.TWENTYTWO;
  nodes.forEach(([x,y]) => {
    ctx.beginPath();
    ctx.arc(x * w, y * h, r, 0, Math.PI * 2);
    ctx.fill();
  });

  ctx.restore();
}

/* Layer 3: Fibonacci curve ------------------------------------------------- */
=======
  ctx.lineWidth = 1.5;
  edges.forEach(([a, b]) => {
    ctx.beginPath();
    ctx.moveTo(pts[a][0], pts[a][1]);
    ctx.lineTo(pts[b][0], pts[b][1]);
    ctx.stroke();
  });

  ctx.fillStyle = nodeColor;
  const r = Math.min(w, h) / NUM.TWENTYTWO;
  pts.forEach(([x, y]) => {
    ctx.beginPath();
    ctx.arc(x, y, r, 0, Math.PI * 2);
    ctx.fill();
  });
  ctx.restore();
}

/* Layer 3: Fibonacci curve -- static logarithmic spiral */
>>>>>>> 9c692319
function drawFibonacci(ctx, w, h, color, NUM) {
  /* Logarithmic spiral with fixed samples.
     ND-safe: static polyline, no motion. */
  const phi = (1 + Math.sqrt(5)) / 2;
  const samples = NUM.ONEFORTYFOUR;
  const scale = Math.min(w, h) / NUM.THIRTYTHREE;
<<<<<<< HEAD
=======
  const cx = w / 2;
  const cy = h / 2;
>>>>>>> 9c692319

  ctx.save();
  ctx.strokeStyle = color;
  ctx.lineWidth = 2;
  ctx.beginPath();

  for (let i = 0; i <= samples; i++) {
    const theta = i * (Math.PI / NUM.ELEVEN);
<<<<<<< HEAD
    const r = scale * Math.pow(phi, theta / Math.PI);
    const x = w / 2 + Math.cos(theta) * r;
    const y = h / 2 - Math.sin(theta) * r;
=======
    const r = scale * Math.pow(phi, theta / (Math.PI * 2));
    const x = cx + Math.cos(theta) * r;
    const y = cy + Math.sin(theta) * r;
>>>>>>> 9c692319
    if (i === 0) ctx.moveTo(x, y); else ctx.lineTo(x, y);
  }

  ctx.stroke();
  ctx.restore();
}

<<<<<<< HEAD
/* Layer 4: Double-helix lattice ------------------------------------------- */
function drawHelix(ctx, w, h, colors, NUM) {
  /* Double-helix lattice: two static strands with cross rungs.
     ND-safe: even spacing, no motion. */
  const amp = h / NUM.NINE;
  const waves = NUM.ELEVEN;
  const steps = NUM.NINETYNINE;
=======
/* Layer 4: Double-helix lattice -- two static strands with rungs */
function drawHelix(ctx, w, h, colors, NUM) {
  const amp = h / NUM.NINE;       // gentle amplitude
  const waves = NUM.ELEVEN;       // helix turns
  const steps = NUM.NINETYNINE;   // sampling
>>>>>>> 9c692319

  ctx.save();
  ctx.lineWidth = 2;

  ctx.strokeStyle = colors.a;
  ctx.beginPath();
  for (let i = 0; i <= steps; i++) {
    const t = i / steps;
    const x = t * w;
    const y = h / 2 + Math.sin(t * waves * 2 * Math.PI) * amp;
    if (i === 0) ctx.moveTo(x, y); else ctx.lineTo(x, y);
  }
  ctx.stroke();

  ctx.strokeStyle = colors.b;
  ctx.beginPath();
  for (let i = 0; i <= steps; i++) {
    const t = i / steps;
    const x = t * w;
    const y = h / 2 + Math.sin(t * waves * 2 * Math.PI + Math.PI) * amp;
    if (i === 0) ctx.moveTo(x, y); else ctx.lineTo(x, y);
  }
  ctx.stroke();

<<<<<<< HEAD
  // cross rungs
=======
>>>>>>> 9c692319
  ctx.strokeStyle = colors.rung;
  ctx.lineWidth = 1;
  for (let i = 0; i <= NUM.THIRTYTHREE; i++) {
    const t = i / NUM.THIRTYTHREE;
    const x = t * w;
    const phase = t * waves * 2 * Math.PI;
    const y1 = h / 2 + Math.sin(phase) * amp;
    const y2 = h / 2 + Math.sin(phase + Math.PI) * amp;
    ctx.beginPath();
    ctx.moveTo(x, y1);
    ctx.lineTo(x, y2);
    ctx.stroke();
  }

  ctx.restore();
}<|MERGE_RESOLUTION|>--- conflicted
+++ resolved
@@ -1,7 +1,6 @@
 /*
   helix-renderer.mjs
   ND-safe static renderer for layered sacred geometry.
-<<<<<<< HEAD
 
   Layers drawn in order:
     1) Vesica field — intersecting circles forming a calm grid
@@ -10,9 +9,7 @@
     4) Double-helix lattice — two phase-shifted strands with 33 cross rungs
 
   All functions are pure and run once; no motion, no dependencies.
-=======
   Functions are pure and run once; no motion, no dependencies.
->>>>>>> 9c692319
 */
 
 export function renderHelix(ctx, { width, height, palette, NUM }) {
@@ -29,11 +26,8 @@
   ctx.restore();
 }
 
-<<<<<<< HEAD
 /* Layer 1: Vesica field ---------------------------------------------------- */
-=======
 /* Layer 1: Vesica field -- calm grid of intersecting circles */
->>>>>>> 9c692319
 function drawVesica(ctx, w, h, color, NUM) {
   const r = Math.min(w, h) / NUM.THREE; // triadic radius
   const step = r / NUM.SEVEN;           // septenary spacing
@@ -42,7 +36,6 @@
   ctx.lineWidth = 1;
   for (let y = r; y < h; y += step * NUM.NINE) {
     for (let x = r; x < w; x += step * NUM.NINE) {
-<<<<<<< HEAD
       ctx.beginPath(); ctx.arc(x - step, y, r, 0, Math.PI * 2); ctx.stroke();
       ctx.beginPath(); ctx.arc(x + step, y, r, 0, Math.PI * 2); ctx.stroke();
     }
@@ -70,7 +63,6 @@
     [6,8],[6,9],
     [7,8],[7,9],
     [8,9]
-=======
       ctx.beginPath();
       ctx.arc(x - step, y, r, 0, Math.PI * 2);
       ctx.stroke();
@@ -101,12 +93,10 @@
     [0,1],[0,2],[1,2],[1,3],[1,5],[2,4],[2,5],[3,4],[3,5],[3,6],
     [4,5],[4,7],[5,6],[5,7],[5,8],[6,8],[6,9],[7,8],[7,9],[8,9],
     [1,7],[2,8]
->>>>>>> 9c692319
   ];
 
   ctx.save();
   ctx.strokeStyle = pathColor;
-<<<<<<< HEAD
   ctx.lineWidth = 1;
 
   edges.forEach(([a,b]) => {
@@ -130,7 +120,6 @@
 }
 
 /* Layer 3: Fibonacci curve ------------------------------------------------- */
-=======
   ctx.lineWidth = 1.5;
   edges.forEach(([a, b]) => {
     ctx.beginPath();
@@ -150,18 +139,14 @@
 }
 
 /* Layer 3: Fibonacci curve -- static logarithmic spiral */
->>>>>>> 9c692319
 function drawFibonacci(ctx, w, h, color, NUM) {
   /* Logarithmic spiral with fixed samples.
      ND-safe: static polyline, no motion. */
   const phi = (1 + Math.sqrt(5)) / 2;
   const samples = NUM.ONEFORTYFOUR;
   const scale = Math.min(w, h) / NUM.THIRTYTHREE;
-<<<<<<< HEAD
-=======
   const cx = w / 2;
   const cy = h / 2;
->>>>>>> 9c692319
 
   ctx.save();
   ctx.strokeStyle = color;
@@ -170,15 +155,12 @@
 
   for (let i = 0; i <= samples; i++) {
     const theta = i * (Math.PI / NUM.ELEVEN);
-<<<<<<< HEAD
     const r = scale * Math.pow(phi, theta / Math.PI);
     const x = w / 2 + Math.cos(theta) * r;
     const y = h / 2 - Math.sin(theta) * r;
-=======
     const r = scale * Math.pow(phi, theta / (Math.PI * 2));
     const x = cx + Math.cos(theta) * r;
     const y = cy + Math.sin(theta) * r;
->>>>>>> 9c692319
     if (i === 0) ctx.moveTo(x, y); else ctx.lineTo(x, y);
   }
 
@@ -186,7 +168,6 @@
   ctx.restore();
 }
 
-<<<<<<< HEAD
 /* Layer 4: Double-helix lattice ------------------------------------------- */
 function drawHelix(ctx, w, h, colors, NUM) {
   /* Double-helix lattice: two static strands with cross rungs.
@@ -194,13 +175,11 @@
   const amp = h / NUM.NINE;
   const waves = NUM.ELEVEN;
   const steps = NUM.NINETYNINE;
-=======
 /* Layer 4: Double-helix lattice -- two static strands with rungs */
 function drawHelix(ctx, w, h, colors, NUM) {
   const amp = h / NUM.NINE;       // gentle amplitude
   const waves = NUM.ELEVEN;       // helix turns
   const steps = NUM.NINETYNINE;   // sampling
->>>>>>> 9c692319
 
   ctx.save();
   ctx.lineWidth = 2;
@@ -225,10 +204,7 @@
   }
   ctx.stroke();
 
-<<<<<<< HEAD
   // cross rungs
-=======
->>>>>>> 9c692319
   ctx.strokeStyle = colors.rung;
   ctx.lineWidth = 1;
   for (let i = 0; i <= NUM.THIRTYTHREE; i++) {
