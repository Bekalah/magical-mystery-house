--- conflicted
+++ resolved
@@ -1,4 +1,3 @@
-<<<<<<< HEAD
 /*
   helix-renderer.mjs
   ND-safe static renderer for layered sacred geometry.
@@ -59,7 +58,6 @@
  *   layers[3] – Fibonacci spiral, layers[4] – helix strand A, layers[5] – helix strand B.
  *   `ink` is used for helix rungs.
  * @param {Object} cfg.NUM - Numeric constants used to scale geometric elements.
-=======
 /**
  * Render the complete static helix composition into a 2D canvas context.
  *
@@ -81,7 +79,6 @@
  *   layers supplies per-layer colors in the order used by the renderer.
  * @param {Object} options.NUM - Numeric constants object used by helpers
  *   (e.g., sample counts and divisors) — passed through to internal draw routines.
->>>>>>> f569df8d
  */
 
 export function renderHelix(ctx, { width, height, palette, NUM }) {
@@ -119,7 +116,6 @@
 export function renderHelix(ctx, { width, height, palette, NUM, notice }) {
   ctx.save();
 
-<<<<<<< HEAD
   // Layer order preserves visual depth without animation.
   drawVesica(ctx, width, height, layers[0], NUM);
   drawTree(ctx, width, height, layers[1], layers[2], NUM);
@@ -248,7 +244,6 @@
     ctx.arc(x, y, radius, 0, Math.PI * 2);
     ctx.fill();
   });
-=======
   drawVesica(ctx, width, height, palette.layers[0], NUM);
   drawTree(ctx, width, height, {
     path: palette.layers[1],
@@ -260,12 +255,10 @@
     strandB: palette.layers[5],
     rung: palette.ink
   }, NUM);
->>>>>>> f569df8d
 
   ctx.restore();
 }
 
-<<<<<<< HEAD
 /* Layer 3: Fibonacci curve -------------------------------------------------- */
 function drawFibonacci(ctx, w, h, color, NUM) {
   // ND-safe: static spiral with consistent stroke weight and no motion.
@@ -398,7 +391,6 @@
 
   for (let y = radius; y < height + radius; y += step) {
     for (let x = radius; x < width + radius; x += step) {
-=======
 /**
  * Render a calm lattice of overlapping vesica (circle) outlines onto the canvas.
  *
@@ -423,7 +415,6 @@
 
   for (let y = r; y <= h - r / 2; y += step * NUM.NINE) {
     for (let x = r; x <= w - r / 2; x += step * NUM.NINE) {
->>>>>>> f569df8d
       ctx.beginPath();
       ctx.arc(x - spacing, y, radius, 0, Math.PI * 2);
       ctx.stroke();
@@ -446,7 +437,6 @@
 }
 
 /**
-<<<<<<< HEAD
  * Draws a static "Tree of Life" scaffold (connected nodes with haloed nodes) onto the canvas.
  *
  * Renders a fixed, non-animated layout of normalized node positions scaled to the provided
@@ -595,7 +585,6 @@
     [5, 6], [5, 7], [5, 8],
     [6, 8], [6, 9],
     [7, 8], [7, 9],
-=======
  * Render the Tree-of-Life scaffold: ten positioned nodes connected by twenty-two edges.
  *
  * Draws a static, legible network of filled node disks and stroked connecting paths
@@ -635,13 +624,11 @@
     [5, 6], [5, 7], [5, 8],
     [6, 7], [6, 8], [6, 9],
     [7, 8],
->>>>>>> f569df8d
     [8, 9]
   ];
 
   ctx.save();
   ctx.strokeStyle = colors.path;
-<<<<<<< HEAD
   ctx.lineWidth = 1;
   ctx.globalAlpha = 0.85;
 
@@ -658,7 +645,6 @@
     ctx.beginPath();
     ctx.moveTo(x1, y1);
     ctx.lineTo(x2, y2);
-=======
   ctx.lineWidth = 1.5;
   ctx.globalAlpha = 0.9;
 
@@ -668,24 +654,20 @@
     ctx.beginPath();
     ctx.moveTo(ax, ay);
     ctx.lineTo(bx, by);
->>>>>>> f569df8d
     ctx.stroke();
   });
 
   ctx.fillStyle = colors.node;
-<<<<<<< HEAD
   ctx.shadowColor = withAlpha(colors.halo, 0.35);
   ctx.shadowBlur = nodeRadius * 2.2;
 
   nodes.forEach((node) => {
     ctx.beginPath();
     ctx.arc(node.x, node.y, nodeRadius, 0, Math.PI * 2);
-=======
   const nodeRadius = Math.min(w, h) / (NUM.NINETYNINE / 2);
   nodes.forEach(([x, y]) => {
     ctx.beginPath();
     ctx.arc(x, y, nodeRadius, 0, Math.PI * 2);
->>>>>>> f569df8d
     ctx.fill();
   });
 
@@ -693,7 +675,6 @@
 }
 
 /**
-<<<<<<< HEAD
  * Draws a static Fibonacci (logarithmic) spiral as a stroked polyline with a vertical color gradient.
  *
  * The spiral is sampled from a fixed center (≈32% width, 68% height) using NUM-derived counts and steps;
@@ -774,7 +755,6 @@
 
   return pts;
 }
-=======
  * Draws a single-stroke Fibonacci-inspired logarithmic spiral onto the canvas.
  *
  * Renders a 144-sample spiral (sampling, growth and angular step derived from NUM constants)
@@ -855,7 +835,6 @@
     ctx.lineTo(bx, by);
     ctx.stroke();
   }
->>>>>>> f569df8d
 
 /**
  * Render a static double-helix lattice (two strands plus cross rungs) onto a canvas.
@@ -913,7 +892,6 @@
 }
 
 /**
-<<<<<<< HEAD
  * Draws a centered, static logarithmic (Fibonacci) spiral as a single stroked polyline.
  *
  * Constructs a 144-sample spiral using the golden ratio; the spiral is centered at (w/2, h/2),
@@ -1217,7 +1195,6 @@
 
 function helixY(x, freq, amplitude, offsetY, phase, scale) {
   return offsetY + Math.sin(freq * x + phase) * amplitude * scale;
-=======
  * Generate a vertical sinusoidal strand used for the double-helix.
  *
  * Produces an array of [x, y] coordinate pairs sampled evenly from top to bottom
@@ -1269,5 +1246,4 @@
     ctx.lineTo(x, y);
   }
   ctx.stroke();
->>>>>>> f569df8d
 }