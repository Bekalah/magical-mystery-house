/*
  helix-renderer.mjs
  ND-safe static renderer for layered sacred geometry.

  Layers:
<<<<<<< HEAD
    1) Vesica field – intersecting circles forming a calm grid
    2) Tree-of-Life scaffold – 10 sephirot nodes + 22 paths
    3) Fibonacci curve – logarithmic spiral approximated by polyline
    4) Double-helix lattice – two static strands with 33 cross rungs
=======
    1) Vesica field (intersecting circles)
    2) Tree-of-Life scaffold (10 nodes + 22 paths)
    3) Fibonacci curve (log spiral polyline)
    4) Double-helix lattice (two phase-shifted strands with rungs)
>>>>>>> 3c6464b2

  Design: no motion, no external deps, ASCII quotes only.
*/

export function renderHelix(ctx, { width, height, palette, NUM }) {
  // Prepare stage
  ctx.save();
  ctx.fillStyle = palette.bg;
  ctx.fillRect(0, 0, width, height);

  // Layer order preserves depth without motion
  drawVesica(ctx, width, height, palette.layers[0], NUM);
  drawTree(ctx, width, height, palette.layers[1], palette.layers[2], NUM);
  drawFibonacci(ctx, width, height, palette.layers[3], NUM);
  drawHelix(ctx, width, height, {
    a: palette.layers[4],
    b: palette.layers[5],
    rung: palette.ink
  }, NUM);

  ctx.restore();
}

/* Layer 1: Vesica field */
function drawVesica(ctx, w, h, color, NUM) {
  /* Vesica field: calm outline grid built from overlapping circles.
     ND-safe: thin lines, generous spacing. */
  const r = Math.min(w, h) / NUM.THREE; // base radius from sacred triad
  const step = r / NUM.SEVEN;           // spacing guided by 7
  ctx.save();
  ctx.strokeStyle = color;
  ctx.lineWidth = 1;
  for (let y = r; y < h; y += step * NUM.NINE) {
    for (let x = r; x < w; x += step * NUM.NINE) {
      ctx.beginPath(); ctx.arc(x - step, y, r, 0, Math.PI * 2); ctx.stroke();
      ctx.beginPath(); ctx.arc(x + step, y, r, 0, Math.PI * 2); ctx.stroke();
    }
  }
  ctx.restore();
}

/* Layer 2: Tree-of-Life scaffold */
function drawTree(ctx, w, h, nodeColor, pathColor, NUM) {
  /* Tree: 10 nodes with 22 connecting paths.
     ND-safe: static points and lines, no flicker. */
  const nodes = [
<<<<<<< HEAD
    { x:0.5, y:0.05 }, { x:0.75, y:0.15 }, { x:0.25, y:0.15 },
    { x:0.75, y:0.35 }, { x:0.25, y:0.35 }, { x:0.5, y:0.45 },
    { x:0.75, y:0.65 }, { x:0.25, y:0.65 }, { x:0.5, y:0.75 },
    { x:0.5, y:0.9 }
  ];
  const paths = [
    [0,1],[0,2],[1,2],[1,3],[1,5],[2,4],[2,5],[3,4],[3,5],[3,6],
    [4,5],[4,7],[5,6],[5,7],[5,8],[6,7],[6,8],[7,8],[6,9],[7,9],[8,9],[0,5]
  ];
  const r = Math.min(w, h) / NUM.ELEVEN;
  ctx.save();
  ctx.strokeStyle = pathColor;
  ctx.lineWidth = 1;
  for (const [a,b] of paths) {
    const p1 = nodes[a], p2 = nodes[b];
    ctx.beginPath();
    ctx.moveTo(p1.x * w, p1.y * h);
    ctx.lineTo(p2.x * w, p2.y * h);
    ctx.stroke();
  }
  ctx.fillStyle = nodeColor;
  for (const p of nodes) {
    ctx.beginPath();
    ctx.arc(p.x * w, p.y * h, r, 0, Math.PI * 2);
    ctx.fill();
  }
=======
    [0.5, 0.05],[0.2,0.2],[0.8,0.2],[0.2,0.4],[0.8,0.4],
    [0.5,0.5],[0.2,0.7],[0.8,0.7],[0.5,0.85],[0.5,0.95]
  ];
  const paths = [
    [0,1],[0,2],[1,2],[1,3],[2,4],[3,5],[4,5],
    [3,6],[4,7],[5,6],[5,7],[6,8],[7,8],[8,9],
    [1,4],[2,3],[1,5],[2,6],[3,8],[4,8],[5,9],[6,9]
  ].slice(0, NUM.TWENTYTWO);
  ctx.save();
  ctx.strokeStyle = color;
  ctx.lineWidth = 1;
  paths.forEach(([a,b]) => {
    ctx.beginPath();
    ctx.moveTo(nodes[a][0]*w, nodes[a][1]*h);
    ctx.lineTo(nodes[b][0]*w, nodes[b][1]*h);
    ctx.stroke();
  });
  ctx.fillStyle = color;
  const r = w / NUM.NINETYNINE;
  nodes.forEach(([nx, ny]) => {
    ctx.beginPath();
    ctx.arc(nx*w, ny*h, r, 0, Math.PI*2);
    ctx.fill();
  });
>>>>>>> 3c6464b2
  ctx.restore();
}

/* Layer 3: Fibonacci curve */
function drawFibonacci(ctx, w, h, color, NUM) {
<<<<<<< HEAD
  /* Fibonacci spiral: 144 sample points with golden ratio growth.
     ND-safe: soft stroke, no animation. */
  const cx = w * 0.2;  // start near left for spacious curve
  const cy = h * 0.8;
  const points = NUM.ONEFORTYFOUR;
  const phi = (1 + Math.sqrt(5)) / 2; // golden ratio
  const scale = Math.min(w, h) / NUM.THIRTYTHREE;
=======
  /* Fibonacci spiral: static logarithmic curve.
     ND-safe: single line, no animation. */
  const center = { x: w/NUM.THREE, y: h/NUM.THREE };
  const phi = (1 + Math.sqrt(5)) / 2;
  const turns = NUM.THREE;
  const segs = NUM.ONEFORTYFOUR;
  const scale = Math.min(w, h) / NUM.SEVEN;
>>>>>>> 3c6464b2
  ctx.save();
  ctx.strokeStyle = color;
  ctx.lineWidth = 2;
  ctx.beginPath();
<<<<<<< HEAD
  for (let i = 0; i < points; i++) {
    const angle = i / NUM.TWENTYTWO * Math.PI * 2;
    const radius = scale * Math.pow(phi, i / NUM.TWENTYTWO);
    const x = cx + Math.cos(angle) * radius;
    const y = cy - Math.sin(angle) * radius;
=======
  for (let i = 0; i <= segs; i++) {
    const t = (turns * 2 * Math.PI) * (i / segs);
    const r = Math.pow(phi, t / (2 * Math.PI));
    const x = center.x + scale * r * Math.cos(t);
    const y = center.y + scale * r * Math.sin(t);
>>>>>>> 3c6464b2
    if (i === 0) ctx.moveTo(x, y); else ctx.lineTo(x, y);
  }
  ctx.stroke();
  ctx.restore();
}

<<<<<<< HEAD
/* Layer 4: Double-helix lattice */
function drawHelix(ctx, w, h, colors, NUM) {
  /* Double helix: two static sine strands with 33 rungs.
     ND-safe: even spacing, no motion. */
=======
// Layer 4 ---------------------------------------------------------------
function drawHelix(ctx, w, h, strandColor, rungColor, NUM) {
  /* Double-helix lattice: two static strands with cross rungs.
     ND-safe: fixed lines, no flashing. */
>>>>>>> 3c6464b2
  const amp = h / NUM.NINE;
  const waves = NUM.ELEVEN;
  const steps = NUM.NINETYNINE;
  ctx.save();
<<<<<<< HEAD
=======
  ctx.lineWidth = 2;
  ctx.strokeStyle = strandColor;
>>>>>>> 3c6464b2

  // strand A
  ctx.strokeStyle = colors.a;
  ctx.lineWidth = 2;
  ctx.beginPath();
  for (let i = 0; i <= steps; i++) {
    const t = i / steps;
    const x = t * w;
    const y = h/2 + Math.sin(t * waves * 2*Math.PI) * amp;
    if (i === 0) ctx.moveTo(x, y); else ctx.lineTo(x, y);
  }
  ctx.stroke();

<<<<<<< HEAD
  // strand B phase shifted
  ctx.strokeStyle = colors.b;
=======
  // strand B
>>>>>>> 3c6464b2
  ctx.beginPath();
  for (let i = 0; i <= steps; i++) {
    const t = i / steps;
    const x = t * w;
    const y = h/2 + Math.sin(t * waves * 2*Math.PI + Math.PI) * amp;
    if (i === 0) ctx.moveTo(x, y); else ctx.lineTo(x, y);
  }
  ctx.stroke();

<<<<<<< HEAD
  // cross rungs
  ctx.strokeStyle = colors.rung;
=======
  // rungs
  ctx.strokeStyle = rungColor;
>>>>>>> 3c6464b2
  ctx.lineWidth = 1;
  for (let i = 0; i <= NUM.THIRTYTHREE; i++) {
    const t = i / NUM.THIRTYTHREE;
    const x = t * w;
    const phase = t * waves * 2*Math.PI;
    const y1 = h/2 + Math.sin(phase) * amp;
    const y2 = h/2 + Math.sin(phase + Math.PI) * amp;
    ctx.beginPath();
    ctx.moveTo(x, y1);
    ctx.lineTo(x, y2);
    ctx.stroke();
  }

  ctx.restore();
}<|MERGE_RESOLUTION|>--- conflicted
+++ resolved
@@ -3,17 +3,14 @@
   ND-safe static renderer for layered sacred geometry.
 
   Layers:
-<<<<<<< HEAD
     1) Vesica field – intersecting circles forming a calm grid
     2) Tree-of-Life scaffold – 10 sephirot nodes + 22 paths
     3) Fibonacci curve – logarithmic spiral approximated by polyline
     4) Double-helix lattice – two static strands with 33 cross rungs
-=======
     1) Vesica field (intersecting circles)
     2) Tree-of-Life scaffold (10 nodes + 22 paths)
     3) Fibonacci curve (log spiral polyline)
     4) Double-helix lattice (two phase-shifted strands with rungs)
->>>>>>> 3c6464b2
 
   Design: no motion, no external deps, ASCII quotes only.
 */
@@ -60,7 +57,6 @@
   /* Tree: 10 nodes with 22 connecting paths.
      ND-safe: static points and lines, no flicker. */
   const nodes = [
-<<<<<<< HEAD
     { x:0.5, y:0.05 }, { x:0.75, y:0.15 }, { x:0.25, y:0.15 },
     { x:0.75, y:0.35 }, { x:0.25, y:0.35 }, { x:0.5, y:0.45 },
     { x:0.75, y:0.65 }, { x:0.25, y:0.65 }, { x:0.5, y:0.75 },
@@ -87,7 +83,6 @@
     ctx.arc(p.x * w, p.y * h, r, 0, Math.PI * 2);
     ctx.fill();
   }
-=======
     [0.5, 0.05],[0.2,0.2],[0.8,0.2],[0.2,0.4],[0.8,0.4],
     [0.5,0.5],[0.2,0.7],[0.8,0.7],[0.5,0.85],[0.5,0.95]
   ];
@@ -112,13 +107,11 @@
     ctx.arc(nx*w, ny*h, r, 0, Math.PI*2);
     ctx.fill();
   });
->>>>>>> 3c6464b2
   ctx.restore();
 }
 
 /* Layer 3: Fibonacci curve */
 function drawFibonacci(ctx, w, h, color, NUM) {
-<<<<<<< HEAD
   /* Fibonacci spiral: 144 sample points with golden ratio growth.
      ND-safe: soft stroke, no animation. */
   const cx = w * 0.2;  // start near left for spacious curve
@@ -126,7 +119,6 @@
   const points = NUM.ONEFORTYFOUR;
   const phi = (1 + Math.sqrt(5)) / 2; // golden ratio
   const scale = Math.min(w, h) / NUM.THIRTYTHREE;
-=======
   /* Fibonacci spiral: static logarithmic curve.
      ND-safe: single line, no animation. */
   const center = { x: w/NUM.THREE, y: h/NUM.THREE };
@@ -134,50 +126,40 @@
   const turns = NUM.THREE;
   const segs = NUM.ONEFORTYFOUR;
   const scale = Math.min(w, h) / NUM.SEVEN;
->>>>>>> 3c6464b2
   ctx.save();
   ctx.strokeStyle = color;
   ctx.lineWidth = 2;
   ctx.beginPath();
-<<<<<<< HEAD
   for (let i = 0; i < points; i++) {
     const angle = i / NUM.TWENTYTWO * Math.PI * 2;
     const radius = scale * Math.pow(phi, i / NUM.TWENTYTWO);
     const x = cx + Math.cos(angle) * radius;
     const y = cy - Math.sin(angle) * radius;
-=======
   for (let i = 0; i <= segs; i++) {
     const t = (turns * 2 * Math.PI) * (i / segs);
     const r = Math.pow(phi, t / (2 * Math.PI));
     const x = center.x + scale * r * Math.cos(t);
     const y = center.y + scale * r * Math.sin(t);
->>>>>>> 3c6464b2
     if (i === 0) ctx.moveTo(x, y); else ctx.lineTo(x, y);
   }
   ctx.stroke();
   ctx.restore();
 }
 
-<<<<<<< HEAD
 /* Layer 4: Double-helix lattice */
 function drawHelix(ctx, w, h, colors, NUM) {
   /* Double helix: two static sine strands with 33 rungs.
      ND-safe: even spacing, no motion. */
-=======
 // Layer 4 ---------------------------------------------------------------
 function drawHelix(ctx, w, h, strandColor, rungColor, NUM) {
   /* Double-helix lattice: two static strands with cross rungs.
      ND-safe: fixed lines, no flashing. */
->>>>>>> 3c6464b2
   const amp = h / NUM.NINE;
   const waves = NUM.ELEVEN;
   const steps = NUM.NINETYNINE;
   ctx.save();
-<<<<<<< HEAD
-=======
   ctx.lineWidth = 2;
   ctx.strokeStyle = strandColor;
->>>>>>> 3c6464b2
 
   // strand A
   ctx.strokeStyle = colors.a;
@@ -191,12 +173,9 @@
   }
   ctx.stroke();
 
-<<<<<<< HEAD
   // strand B phase shifted
   ctx.strokeStyle = colors.b;
-=======
   // strand B
->>>>>>> 3c6464b2
   ctx.beginPath();
   for (let i = 0; i <= steps; i++) {
     const t = i / steps;
@@ -206,13 +185,10 @@
   }
   ctx.stroke();
 
-<<<<<<< HEAD
   // cross rungs
   ctx.strokeStyle = colors.rung;
-=======
   // rungs
   ctx.strokeStyle = rungColor;
->>>>>>> 3c6464b2
   ctx.lineWidth = 1;
   for (let i = 0; i <= NUM.THIRTYTHREE; i++) {
     const t = i / NUM.THIRTYTHREE;
