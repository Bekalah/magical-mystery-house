<<<<<<< HEAD
/*
  helix-renderer.mjs
  ND-safe static renderer for layered sacred geometry.

  Layers rendered in depth order:
    1) Vesica field - intersecting circles forming a calm grid
    2) Tree-of-Life scaffold - 10 sephirot nodes with 22 connective paths
    3) Fibonacci curve - logarithmic spiral sampled at 144 points
    4) Double-helix lattice - two phase-shifted strands with 33 cross rungs

  Each helper is a small pure function invoked once; no motion, no dependencies.
  Layers:
    1) Vesica field (intersecting circles)
    2) Tree-of-Life scaffold (10 sephirot + 22 paths)
    3) Fibonacci curve (log spiral polyline)
    4) Double-helix lattice (two phase-shifted strands)

  All functions are pure and run once; no motion, no dependencies.
  Layers drawn in order:
    1) Vesica field — intersecting circles forming a calm grid
    2) Tree-of-Life scaffold — 10 sephirot nodes + 22 paths
    3) Fibonacci curve — logarithmic spiral using 144 sampled points
    4) Double-helix lattice — two phase-shifted strands with 33 cross rungs

  All functions are pure and run once; no motion, no dependencies.
  Functions are pure and run once; no motion, no dependencies.
*/
/**
 * Render a deterministic, non-animated multi-layer sacred-geometry composition onto a canvas.
 *
 * Clears the canvas to palette.bg then draws, in fixed order: a vesica field (overlapping circle outlines), 
 * a Tree-of-Life scaffold (10 nodes + 22 paths), a Fibonacci (logarithmic) spiral, and a double-helix lattice 
 * (two phase-shifted strands with cross rungs). All drawing is performed directly on the provided canvas context.
 *
 * @param {CanvasRenderingContext2D} ctx - Canvas 2D rendering context to draw into.
 * @param {object} options
 * @param {number} options.width - Width of the drawing area in pixels.
 * @param {number} options.height - Height of the drawing area in pixels.
 * @param {object} options.palette - Color palette: { bg: string, layers: string[], ink: string }.
 *   - bg: background fill color.
 *   - layers: array of stroke colors consumed in layer order (vesica, tree.path, tree.node, spiral, helix.strandA, helix.strandB).
 *   - ink: color used for helix rungs.
 * @param {object} options.NUM - Numeric constants used for sizing and sampling (controls radii, steps, sample counts, etc.).
=======
/**
 * Render the full four-layer sacred-geometry composition into a 2D canvas context.
 *
 * Draws, in back-to-front order: a vesica-field of overlapping circles, a Tree-of-Life scaffold
 * (paths + nodes), a logarithmic Fibonacci spiral, and a double-helix lattice (two sine strands
 * with vertical rungs). The function fills the canvas background with palette.bg and restores
 * the canvas state before returning.
 *
 * @param {CanvasRenderingContext2D} ctx - 2D drawing context for the target canvas.
 * @param {Object} cfg - Rendering configuration.
 * @param {number} cfg.width - Canvas width in pixels.
 * @param {number} cfg.height - Canvas height in pixels.
 * @param {Object} cfg.palette - Palette with `bg`, `ink`, and `layers` array. Expected layer mapping:
 *   layers[0] – vesica stroke, layers[1] – tree path, layers[2] – tree node,
 *   layers[3] – Fibonacci spiral, layers[4] – helix strand A, layers[5] – helix strand B.
 *   `ink` is used for helix rungs.
 * @param {Object} cfg.NUM - Numeric constants used to scale geometric elements.
>>>>>>> b6e8485e
 */

export function renderHelix(ctx, { width, height, palette, NUM }) {
  if (!ctx) {
    return;
  }

  const layers = ensureLayers(palette.layers, palette.ink);

  Layers (drawn in depth order):
    1) Vesica field (intersecting circles with luminous grid)
    2) Tree-of-Life scaffold (10 nodes, 22 paths)
    3) Fibonacci curve (logarithmic spiral with 144 samples)
    4) Double-helix lattice (two strands, 33 cross rungs)

  All functions below are pure and execute once to preserve stillness.
*/

export function renderHelix(ctx, { width, height, palette, NUM, notice }) {
  ctx.save();

<<<<<<< HEAD
  // Layer order preserves visual depth without animation.
  drawVesica(ctx, width, height, layers[0], NUM);
  drawTree(ctx, width, height, layers[1], layers[2], NUM);
  drawFibonacci(ctx, width, height, layers[3], NUM);
  drawHelix(ctx, width, height, { a: layers[4], b: layers[5], rung: palette.ink }, NUM);
  // Layer order preserves depth without motion
  fillBackground(ctx, width, height, palette, NUM);
  drawVesica(ctx, width, height, palette.layers[0], NUM);
  drawTree(
    ctx,
    width,
    height,
    {
      path: palette.layers[1],
      node: palette.layers[2],
      halo: palette.layers[5]
    },
    NUM
  );
  drawFibonacci(ctx, width, height, palette.layers[3], NUM);
  drawHelix(
    ctx,
    width,
    height,
    {
      strandA: palette.layers[4],
      strandB: palette.layers[5],
      rung: palette.ink
    },
    NUM
  );

  if (typeof notice === "string" && notice.trim().length > 0) {
    drawNotice(ctx, width, height, palette.ink, notice.trim());
  }

  ctx.restore();
}

function ensureLayers(layerList = [], fallback) {
  const required = 6;
  const resolved = [];
  for (let i = 0; i < required; i++) {
    resolved[i] = layerList[i] || fallback;
  }
  return resolved;
}

/* Layer 1: Vesica field ---------------------------------------------------- */
function drawVesica(ctx, w, h, color, NUM) {
  // ND-safe: thin strokes, gentle overlap grid referencing triadic and septenary steps.
  const radius = Math.min(w, h) / NUM.THREE;
  const offset = radius / NUM.SEVEN;
  const stride = offset * NUM.NINE;

  ctx.save();
  ctx.strokeStyle = color;
  ctx.lineWidth = 1;
  ctx.globalAlpha = 0.45;

  for (let y = radius; y <= h + radius; y += stride) {
    for (let x = radius; x <= w + radius; x += stride) {
      drawCircle(ctx, x - offset, y, radius);
      drawCircle(ctx, x + offset, y, radius);
    }
  }
=======
>>>>>>> b6e8485e
  // Layer order preserves depth without motion (ND-safe rationale)
  drawVesica(ctx, width, height, palette.layers[0], NUM);
  drawTree(ctx, width, height, { path: palette.layers[1], node: palette.layers[2] }, NUM);
  drawFibonacci(ctx, width, height, palette.layers[3], NUM);
  drawHelix(ctx, width, height, { strandA: palette.layers[4], strandB: palette.layers[5], rung: palette.ink }, NUM);

  ctx.restore();
}

<<<<<<< HEAD
function drawCircle(ctx, cx, cy, r) {
  ctx.beginPath();
  ctx.arc(cx, cy, r, 0, Math.PI * 2);
  ctx.stroke();
}

/* Layer 2: Tree-of-Life scaffold ------------------------------------------- */
function drawTree(ctx, w, h, edgeColor, nodeColor, NUM) {
  /* Tree-of-Life: static 10 node scaffold with 22 connective paths.
     ND-safe: soft strokes, filled nodes for focus anchors. */
  const nodes = [
    [0.5, 0.08],
    [0.35, 0.2],
    [0.65, 0.2],
    [0.25, 0.38],
    [0.75, 0.38],
    [0.5, 0.46],
    [0.32, 0.64],
    [0.68, 0.64],
    [0.5, 0.72],
    [0.5, 0.9]
  ].map(([nx, ny]) => [nx * w, ny * h]);

  const edges = [
    [0, 1], [0, 2], [1, 2],
    [1, 3], [1, 5], [2, 4], [2, 5],
    [3, 4], [3, 5], [4, 5],
    [3, 6], [5, 6], [4, 7], [5, 7], [6, 7],
    [6, 8], [7, 8], [8, 9],
    [3, 8], [4, 8], [1, 4], [2, 3]
  ]; // 22 paths honoring tarot majors.

  ctx.save();
  ctx.strokeStyle = edgeColor;
  ctx.lineWidth = 1.5;
  ctx.globalAlpha = 0.6;
  edges.forEach(([a, b]) => {
    const [x1, y1] = nodes[a];
    const [x2, y2] = nodes[b];
    ctx.beginPath();
    ctx.moveTo(x1, y1);
    ctx.lineTo(x2, y2);
    ctx.stroke();
  });

  ctx.fillStyle = nodeColor;
  ctx.globalAlpha = 0.85;
  const radius = Math.min(w, h) / (NUM.TWENTYTWO * 2);
  nodes.forEach(([x, y]) => {
    ctx.beginPath();
    ctx.arc(x, y, radius, 0, Math.PI * 2);
    ctx.fill();
  });

  ctx.restore();
}

/* Layer 3: Fibonacci curve -------------------------------------------------- */
function drawFibonacci(ctx, w, h, color, NUM) {
  // ND-safe: static spiral with consistent stroke weight and no motion.
  const cx = w / 2;
  const cy = h / 2;
  const base = Math.min(w, h) / NUM.NINETYNINE;
  const phi = (1 + Math.sqrt(5)) / 2;
/* Layer 1: Vesica field — calm grid of intersecting circles */
/* Layer 1: Vesica field ---------------------------------------------------- */
/* Layer 1: Vesica field -- calm grid of intersecting circles */
function drawVesica(ctx, w, h, color, NUM) {
  const r = Math.min(w, h) / NUM.THREE; // triadic radius
  const step = r / NUM.SEVEN;           // septenary spacing
  ctx.save();
  ctx.strokeStyle = color;
  ctx.lineWidth = 1;
  for (let y = r; y < h; y += step * NUM.NINE) {
    for (let x = r; x < w; x += step * NUM.NINE) {
      ctx.beginPath();
      ctx.arc(x - step, y, r, 0, Math.PI * 2);
      ctx.stroke();
      ctx.beginPath();
      ctx.arc(x + step, y, r, 0, Math.PI * 2);
      ctx.stroke();
function drawVesica(ctx, w, h, color, NUM) {
  /* Vesica field: calm outline grid built from overlapping circles.
     ND-safe: thin lines, generous spacing. */
  const r = Math.min(w, h) / NUM.THREE;      // base radius from sacred triad
  const step = r / NUM.SEVEN;                // spacing guided by 7
/* Layer 1: Vesica field — calm grid of intersecting circles */
function drawVesica(ctx, w, h, color, NUM) {
  // ND-safe: thin lines, generous spacing
  const r = Math.min(w, h) / NUM.THREE;       // triadic radius
  const step = r / NUM.SEVEN;                 // septenary spacing
/* Layer 0: Gradient background -------------------------------------------- */
function fillBackground(ctx, width, height, palette, NUM) {
  /* ND-safe: slow gradients echo the provided art without motion. */
  ctx.fillStyle = palette.bg;
  ctx.fillRect(0, 0, width, height);
/**
 * Draws a static field of overlapping vesica-style circle outlines on the canvas.
 *
 * The grid of paired circles scales with canvas size: baseRadius = Math.min(w, h) / NUM.THREE,
 * step = baseRadius / NUM.SEVEN, and cells are spaced by step * NUM.NINE. Circles are stroked
 * with a 1px line using the provided color. The function is deterministic and only mutates
 * the supplied canvas context.
 *
 * @param {number} w - Canvas width in pixels.
 * @param {number} h - Canvas height in pixels.
 * @param {string|CanvasGradient|CanvasPattern} color - Stroke style for the circle outlines.
 * @param {Object} NUM - Numeric scaling constants; must include THREE, SEVEN, and NINE.
 */
function drawVesica(ctx, w, h, color, NUM) {
=======
/**
 * Draws a static "vesica" field: a grid of paired overlapping circle outlines.
 *
 * Renders thin, evenly spaced stroked circles arranged on a rectangular grid. Each grid cell
 * draws two circles offset horizontally by a small step to produce repeated vesica (almond)
 * shapes. Intended to be visually subtle and ND-safe (thin strokes, ample spacing).
 *
 * @param {number} w - Canvas width in pixels.
 * @param {number} h - Canvas height in pixels.
 * @param {string|CanvasStyle} color - Stroke color used for the circle outlines.
 * @param {Object} NUM - Numeric constants object used for scaling (expects properties THREE, SEVEN, NINE).
 *   THREE controls base radius scaling, SEVEN controls the finer spacing step, and NINE controls grid spacing.
 */
function drawVesica(ctx, w, h, color, NUM) {
>>>>>>> b6e8485e
  /* Vesica field: calm outlines from overlapping circles.
     ND-safe: thin strokes, ample spacing, static grid. */
  const baseRadius = Math.min(w, h) / NUM.THREE; // sacred triad scaling
  const step = baseRadius / NUM.SEVEN;           // septenary spacing controls density
<<<<<<< HEAD

  const outerRadius = Math.max(width, height);
  const focusRadius = outerRadius / NUM.NINE;
  const celestial = ctx.createRadialGradient(
    width / 2,
    height * 0.18,
    focusRadius,
    width / 2,
    height / 2,
    outerRadius
  );
  celestial.addColorStop(0, withAlpha(palette.layers[0], 0.35));
  celestial.addColorStop(0.4, withAlpha(palette.layers[5], 0.12));
  celestial.addColorStop(1, "rgba(0, 0, 0, 0)");

  ctx.fillStyle = celestial;
  ctx.fillRect(0, 0, width, height);

  const grounding = ctx.createLinearGradient(0, 0, 0, height);
  grounding.addColorStop(0, withAlpha(palette.layers[1], 0.08));
  grounding.addColorStop(1, withAlpha(palette.bg, 0));

  ctx.fillStyle = grounding;
  ctx.fillRect(0, 0, width, height);
}

/* Layer 1: Vesica field --------------------------------------------------- */
function drawVesica(ctx, width, height, color, NUM) {
  /* Vesica field: luminous outline grid built from overlapping circles. */
  const radius = Math.min(width, height) / NUM.THREE;
  const spacing = radius / NUM.SEVEN;
  const step = spacing * NUM.NINE;

  ctx.save();
  ctx.globalAlpha = 0.42;
  ctx.strokeStyle = color;
  ctx.lineWidth = 1;
  ctx.globalCompositeOperation = "lighter";

  for (let y = radius; y < height + radius; y += step) {
    for (let x = radius; x < width + radius; x += step) {
      ctx.beginPath();
      ctx.arc(x - spacing, y, radius, 0, Math.PI * 2);
      ctx.stroke();

      ctx.beginPath();
      ctx.arc(x + spacing, y, radius, 0, Math.PI * 2);
  for (let y = baseRadius; y < h; y += step * NUM.NINE) {
    for (let x = baseRadius; x < w; x += step * NUM.NINE) {
      ctx.beginPath();
      ctx.arc(x - step, y, baseRadius, 0, Math.PI * 2);
      ctx.stroke();

      ctx.beginPath();
      ctx.arc(x + step, y, baseRadius, 0, Math.PI * 2);
      ctx.stroke();
    }
  }

  ctx.restore();
}

/* Layer 2: Tree-of-Life scaffold ------------------------------------------ */
function drawTree(ctx, width, height, colors, NUM) {
  /* Tree-of-Life: static layout to respect sacred order without motion. */
  const nodeRadius = Math.min(width, height) / NUM.TWENTYTWO;

  const baseNodes = [
    [0.5, 0.05],
    [0.35, 0.18],
    [0.65, 0.18],
    [0.25, 0.35],
    [0.75, 0.35],
    [0.5, 0.48],
    [0.35, 0.65],
    [0.65, 0.65],
    [0.5, 0.78],
    [0.5, 0.9]
  ];

  const nodes = baseNodes.map(([nx, ny]) => ({
    x: nx * width,
    y: ny * height
  }));

  const paths = [
    [0, 1],
    [0, 2],
    [1, 2],
    [1, 3],
    [1, 5],
    [1, 4],
    [2, 4],
    [2, 5],
    [2, 3],
    [3, 4],
    [3, 5],
    [4, 5],
    [3, 6],
    [4, 7],
    [5, 6],
    [5, 7],
    [5, 8],
    [6, 7],
    [6, 8],
    [7, 8],
    [6, 9],
    [7, 9]
/**
 * Draws a static Tree-of-Life scaffold: 10 filled nodes connected by 22 stroked paths.
 *
 * Nodes are defined as normalized (0..1) positions and scaled to the given width/height.
 * The canvas state is saved and restored; drawing only mutates the provided 2D context.
 *
 * @param {number} w - Canvas width used to scale normalized node X coordinates.
 * @param {number} h - Canvas height used to scale normalized node Y coordinates.
 * @param {Object} colors - Color map for rendering. Required properties:
 *   - {string} node - fill color for each node.
 *   - {string} path - stroke color for connecting paths.
 * @param {Object} NUM - Numeric constants. Uses NUM.TWENTYTWO to compute node radius:
 *   nodeRadius = Math.min(w, h) / NUM.TWENTYTWO.
 */
function drawTree(ctx, w, h, colors, NUM) {
  /* Tree-of-Life: 10 nodes with 22 connective paths.
     ND-safe: static composition, balanced spacing, gentle line weights. */
  const normalizedNodes = [
    [0.50, 0.05], // Keter
    [0.65, 0.18], // Chokmah
    [0.35, 0.18], // Binah
    [0.70, 0.35], // Chesed
    [0.30, 0.35], // Geburah
    [0.50, 0.48], // Tiphereth
    [0.70, 0.64], // Netzach
    [0.30, 0.64], // Hod
    [0.50, 0.78], // Yesod
    [0.50, 0.92]  // Malkuth
  ];

=======

  ctx.save();
  ctx.strokeStyle = color;
  ctx.lineWidth = 1;

  for (let y = baseRadius; y < h; y += step * NUM.NINE) {
    for (let x = baseRadius; x < w; x += step * NUM.NINE) {
      ctx.beginPath();
      ctx.arc(x - step, y, baseRadius, 0, Math.PI * 2);
      ctx.stroke();

      ctx.beginPath();
      ctx.arc(x + step, y, baseRadius, 0, Math.PI * 2);
      ctx.stroke();
    }
  }

  ctx.restore();
}

/**
 * Draws a static "Tree of Life" scaffold: 10 nodes connected by 22 edges.
 *
 * Positions a fixed set of normalized nodes scaled to the provided canvas size,
 * strokes the 22 predefined connections using colors.path, then fills each node
 * as a small circle whose radius is derived from NUM.TWENTYTWO.
 *
 * @param {number} w - Canvas width in pixels.
 * @param {number} h - Canvas height in pixels.
 * @param {Object} colors - Color roles for the layer.
 * @param {string} colors.path - Stroke color used for connecting edges.
 * @param {string} colors.node - Fill color used for node circles.
 * @param {Object} NUM - Numeric constants; NUM.TWENTYTWO is used to compute node radius.
 */
function drawTree(ctx, w, h, colors, NUM) {
  /* Tree-of-Life: 10 nodes with 22 connective paths.
     ND-safe: static composition, balanced spacing, gentle line weights. */
  const normalizedNodes = [
    [0.50, 0.05], // Keter
    [0.65, 0.18], // Chokmah
    [0.35, 0.18], // Binah
    [0.70, 0.35], // Chesed
    [0.30, 0.35], // Geburah
    [0.50, 0.48], // Tiphereth
    [0.70, 0.64], // Netzach
    [0.30, 0.64], // Hod
    [0.50, 0.78], // Yesod
    [0.50, 0.92]  // Malkuth
  ];

>>>>>>> b6e8485e
  const nodes = normalizedNodes.map(([x, y]) => [x * w, y * h]);

  const paths = [
    [0, 1], [0, 2], [0, 5],
    [1, 2], [1, 3], [1, 5],
    [2, 4], [2, 5],
    [3, 5], [3, 6], [3, 8],
    [4, 5], [4, 7], [4, 8],
    [5, 6], [5, 7], [5, 8],
    [6, 8], [6, 9],
    [7, 8], [7, 9],
    [8, 9]
  ];

  ctx.save();
  ctx.strokeStyle = colors.path;
  ctx.lineWidth = 1;
<<<<<<< HEAD
  ctx.globalAlpha = 0.85;

  paths.forEach(([a, b]) => {
    const nodeA = nodes[a];
    const nodeB = nodes[b];
    ctx.beginPath();
    ctx.moveTo(nodeA.x, nodeA.y);
    ctx.lineTo(nodeB.x, nodeB.y);
=======
>>>>>>> b6e8485e

  paths.forEach(([a, b]) => {
    const [x1, y1] = nodes[a];
    const [x2, y2] = nodes[b];
    ctx.beginPath();
    ctx.moveTo(x1, y1);
    ctx.lineTo(x2, y2);
    ctx.stroke();
  });

  ctx.fillStyle = colors.node;
<<<<<<< HEAD
  ctx.shadowColor = withAlpha(colors.halo, 0.35);
  ctx.shadowBlur = nodeRadius * 2.2;

  nodes.forEach((node) => {
    ctx.beginPath();
    ctx.arc(node.x, node.y, nodeRadius, 0, Math.PI * 2);
    ctx.fill();
  });

  ctx.restore();
}

/* Layer 3: Fibonacci curve ------------------------------------------------- */
function drawFibonacci(ctx, width, height, color, NUM) {
  /* Fibonacci spiral: static polyline for gentle, motionless flow. */
  const count = NUM.ONEFORTYFOUR;
  const centerX = width * 0.32;
  const centerY = height * 0.68;
  const baseRadius = Math.min(width, height) / NUM.ELEVEN;
  const growth = 1 + 1 / NUM.TWENTYTWO;
  const angleStep = Math.PI / NUM.ELEVEN;

  const points = createSpiralPoints({
    count,
    centerX,
    centerY,
    radius: baseRadius,
    growth,
    angleStep
  });

  if (points.length < 2) {
    return;
  }

  ctx.save();
  const gradient = ctx.createLinearGradient(centerX, centerY - baseRadius, centerX, centerY + baseRadius * growth);
  gradient.addColorStop(0, withAlpha(color, 0));
  gradient.addColorStop(0.25, withAlpha(color, 0.65));
  gradient.addColorStop(1, withAlpha(color, 0.9));

  ctx.strokeStyle = gradient;
  ctx.lineWidth = 2;
  ctx.globalAlpha = 0.9;
  ctx.lineJoin = "round";

  ctx.beginPath();
  ctx.moveTo(points[0].x, points[0].y);
  for (let i = 1; i < points.length; i += 1) {
    ctx.lineTo(points[i].x, points[i].y);
  }
  ctx.stroke();

  ctx.restore();
}

function createSpiralPoints({ count, centerX, centerY, radius, growth, angleStep }) {
  const pts = [];
  let currentRadius = radius;
  let angle = 0;

  for (let i = 0; i < count; i += 1) {
    pts.push({
      x: centerX + Math.cos(angle) * currentRadius,
      y: centerY + Math.sin(angle) * currentRadius
    });
    currentRadius *= growth;
    angle += angleStep;
  }
  const nodeRadius = Math.min(w, h) / NUM.TWENTYTWO; // ties to 22 paths

=======
  const nodeRadius = Math.min(w, h) / NUM.TWENTYTWO; // ties to 22 paths

>>>>>>> b6e8485e
  nodes.forEach(([x, y]) => {
    ctx.beginPath();
    ctx.arc(x, y, nodeRadius, 0, Math.PI * 2);
    ctx.fill();
  });

<<<<<<< HEAD
  return pts;
}

/* Layer 4: Double-helix lattice ------------------------------------------- */
function drawHelix(ctx, width, height, colors, NUM) {
  /* Double helix: two strands plus 33 cross rungs, all static. */
  const count = NUM.NINETYNINE;
  const top = height * 0.12;
  const bottom = height * 0.92;
  const centerX = width * 0.68;
  const amplitude = width / NUM.TWENTYTWO;
  const twists = NUM.THREE;

  const strandA = createHelixStrand({
    count,
    top,
    bottom,
    centerX,
    amplitude,
    phase: 0,
    twists
  });
  const strandB = createHelixStrand({
    count,
    top,
    bottom,
    centerX,
    amplitude,
    phase: Math.PI,
    twists
  });
/**
 * Draws a static Fibonacci (logarithmic) spiral centered on the canvas.
 *
 * Renders a single stroked polyline approximating a logarithmic spiral sampled at 144 points
 * (11 turns). The spiral is centered at (w/2, h/2) and scaled from Math.min(w, h).
 * Non-animated — produces a single deterministic stroke.
 *
 * @param {object} NUM - Numeric constants used by the routine. Required fields:
 *   ONEFORTYFOUR (number): sample count (144),
 *   ELEVEN (number): number of half-π multiples used to produce ~11 turns,
 *   THIRTYTHREE (number): divisor used to compute the spiral scale.
=======
  ctx.restore();
}

/**
 * Draws a centered, static logarithmic (Fibonacci) spiral as a single stroked polyline.
 *
 * Constructs a 144-sample spiral using the golden ratio; the spiral is centered at (w/2, h/2),
 * scaled relative to the smaller canvas dimension, and stroked once with lineWidth 2.
 *
 * @param {number} w - Canvas width in pixels.
 * @param {number} h - Canvas height in pixels.
 * @param {string|CanvasPattern|CanvasGradient} color - Stroke style used for the spiral.
 * @param {object} NUM - Numeric constants object; must provide ONEFORTYFOUR (samples),
 *   THIRTYTHREE (scale divisor) and ELEVEN (turns) as numeric properties.
>>>>>>> b6e8485e
 */
function drawFibonacci(ctx, w, h, color, NUM) {
  /* Fibonacci spiral: static logarithmic spiral sampled at 144 points.
     ND-safe: single stroke, no motion or flashing. */
  const phi = (1 + Math.sqrt(5)) / 2;
  const samples = NUM.ONEFORTYFOUR;           // 144 lattice points
  const scale = Math.min(w, h) / NUM.THIRTYTHREE; // gentle amplitude referencing 33 spine
  const cx = w / 2;
  const cy = h / 2;

  ctx.save();
  ctx.lineWidth = 2;
  ctx.globalAlpha = 0.75;
  ctx.beginPath();

  for (let i = 0; i <= NUM.ONEFORTYFOUR; i++) {
    const angle = (i / NUM.ELEVEN) * Math.PI;
    const radius = base * Math.pow(phi, i / NUM.TWENTYTWO);
    const x = cx + Math.cos(angle) * radius;
    const y = cy + Math.sin(angle) * radius;
  for (let i = 0; i <= samples; i++) {
    const theta = (i / samples) * NUM.ELEVEN * Math.PI; // 11 turns for balance
    const radius = scale * Math.pow(phi, theta / (2 * Math.PI));
    const x = cx + Math.cos(theta) * radius;
    const y = cy - Math.sin(theta) * radius;
    if (i === 0) {
      ctx.moveTo(x, y);
    } else {
      ctx.lineTo(x, y);
    }
<<<<<<< HEAD
  ctx.lineJoin = "round";

  const helixGlow = ctx.createLinearGradient(centerX - amplitude, top, centerX + amplitude, bottom);
  helixGlow.addColorStop(0, withAlpha(colors.strandA, 0.6));
  helixGlow.addColorStop(1, withAlpha(colors.strandB, 0.6));

  ctx.strokeStyle = helixGlow;
  ctx.shadowColor = withAlpha(colors.rung, 0.25);
  ctx.shadowBlur = amplitude * 0.35;
  drawPolyline(ctx, strandA);

  ctx.strokeStyle = helixGlow;
  drawPolyline(ctx, strandB);

  ctx.strokeStyle = colors.rung;
  ctx.lineWidth = 1;
  ctx.shadowBlur = amplitude * 0.25;
  const rungCount = NUM.THIRTYTHREE;
  for (let i = 0; i < rungCount; i += 1) {
    const t = rungCount === 1 ? 0 : i / (rungCount - 1);
    const index = Math.min(strandA.length - 1, Math.round(t * (strandA.length - 1)));
    const pointA = strandA[index];
    const pointB = strandB[index];
    ctx.beginPath();
    ctx.moveTo(pointA.x, pointA.y);
    ctx.lineTo(pointB.x, pointB.y);
    ctx.stroke();
=======
>>>>>>> b6e8485e
  }

  ctx.restore();
}

<<<<<<< HEAD
/* Layer 4: Double-helix lattice -------------------------------------------- */
function drawHelix(ctx, w, h, colors, NUM) {
  /* Double helix: two static strands with 33 rungs.
     ND-safe: no motion; amplitude trimmed for calm breathing space. */
  const cycles = NUM.NINE; // nine rhythm waves across width
  const freq = (Math.PI * 2 * cycles) / w;
  const amplitude = h / NUM.THREE;
  const offsetY = h / 2;
  const phase = Math.PI / NUM.ELEVEN;
  const strandCount = NUM.ONEFORTYFOUR;
  const stepX = w / strandCount;
/* Layer 4: Double-helix lattice — two static strands with rungs */
/* Layer 4: Double-helix lattice ------------------------------------------- */
function drawHelix(ctx, w, h, colors, NUM) {
  /* Double-helix lattice: two static strands with cross rungs.
     ND-safe: even spacing, no motion. */
  const amp = h / NUM.NINE;
  const waves = NUM.ELEVEN;
  const steps = NUM.NINETYNINE;
/* Layer 4: Double-helix lattice -- two static strands with rungs */
function drawHelix(ctx, w, h, colors, NUM) {
  const amp = h / NUM.NINE;       // gentle amplitude
  const waves = NUM.ELEVEN;       // helix turns
  const steps = NUM.NINETYNINE;   // sampling
/* Layer 4: Double-helix lattice — two static strands with rungs */
/**
 * Draws a static double-helix lattice: two phase-shifted sine-wave strands with evenly spaced cross rungs.
 *
 * Renders two stroked polylines (strandA and strandB) that form an 11-turn helix across the canvas width and
 * a set of vertical rungs connecting the strands at 33 evenly spaced positions. The helix is centered
 * vertically and scaled by the provided NUM constants so the result is deterministic and non-animated.
=======
/**
 * Render a static double-helix lattice: two phase-shifted sine-wave strands with vertical cross-rungs.
 *
 * Draws two stroked sine-wave strands (phase offset by π) across the canvas and a set of evenly spaced
 * vertical rungs connecting the strands. Uses NUM constants to derive amplitude, wave count, sampling
 * resolution, and rung count; preserves and restores the canvas context.
>>>>>>> b6e8485e
 *
 * @param {CanvasRenderingContext2D} ctx - Canvas 2D rendering context to draw into.
 * @param {number} w - Canvas width in pixels.
 * @param {number} h - Canvas height in pixels.
<<<<<<< HEAD
 * @param {{strandA: string, strandB: string, rung: string}} colors - Stroke colors for the two strands and the rungs.
 * @param {{NINE: number, ELEVEN: number, NINETYNINE: number, THIRTYTHREE: number}} NUM - Numeric constants used for sizing:
 *   - NINE: divisor used to compute vertical amplitude (amplitude = h / NINE).
 *   - ELEVEN: number of helical turns across the width.
 *   - NINETYNINE: number of sample steps per strand.
 *   - THIRTYTHREE: number of cross-rungs (evenly spaced; 33 used).
=======
 * @param {{ strandA: string, strandB: string, rung: string }} colors - Stroke colors for strand A, strand B, and rungs.
 * @param {Object} NUM - Numeric constants object (expects NUM.NINE, NUM.ELEVEN, NUM.NINETYNINE, NUM.THIRTYTHREE).
>>>>>>> b6e8485e
 */
function drawHelix(ctx, w, h, colors, NUM) {
  /* Double-helix: paired sine waves with 33 static cross rungs.
     ND-safe: even spacing, no oscillation over time, readable contrast. */
  const amplitude = h / NUM.NINE;              // ternary harmony softened by ninefold division
  const waves = NUM.ELEVEN;                    // 11 helical turns across width
  const steps = NUM.NINETYNINE;                // 99 samples along each strand
  const centerY = h / 2;

  ctx.save();
  ctx.lineWidth = 2;

  // Strand A
<<<<<<< HEAD
  ctx.strokeStyle = colors.a;
  ctx.globalAlpha = 0.8;
  ctx.beginPath();
  for (let i = 0; i <= strandCount; i++) {
    const x = i * stepX;
    const y = helixY(x, freq, amplitude, offsetY, 0, 1);
=======
>>>>>>> b6e8485e
  ctx.strokeStyle = colors.strandA;
  ctx.beginPath();
  for (let i = 0; i <= steps; i++) {
    const t = i / steps;
    const x = t * w;
    const y = centerY + Math.sin(t * waves * Math.PI * 2) * amplitude;
    if (i === 0) {
      ctx.moveTo(x, y);
    } else {
      ctx.lineTo(x, y);
    }
<<<<<<< HEAD
function createHelixStrand({ count, top, bottom, centerX, amplitude, phase, twists }) {
  const pts = [];
  for (let i = 0; i < count; i += 1) {
    const t = count === 1 ? 0 : i / (count - 1);
    const y = top + (bottom - top) * t;
    const angle = phase + t * Math.PI * twists;
    const offset = Math.sin(angle) * amplitude;
    pts.push({ x: centerX + offset, y });
=======
>>>>>>> b6e8485e
  }
  return pts;
}

<<<<<<< HEAD
  // Strand B with slight amplitude trim for layered depth
  ctx.strokeStyle = colors.b;
  ctx.globalAlpha = 0.8;
  ctx.beginPath();
  for (let i = 0; i <= strandCount; i++) {
    const x = i * stepX;
    const y = helixY(x, freq, amplitude, offsetY, phase, 0.85);
    if (i === 0) {
      ctx.moveTo(x, y);
    } else {
      ctx.lineTo(x, y);
    }
function drawPolyline(ctx, pts) {
  if (pts.length === 0) {
    return;
  }
  ctx.beginPath();
  ctx.moveTo(pts[0].x, pts[0].y);
  for (let i = 1; i < pts.length; i += 1) {
    ctx.lineTo(pts[i].x, pts[i].y);
=======
>>>>>>> b6e8485e
  // Strand B (phase shifted by pi)
  ctx.strokeStyle = colors.strandB;
  ctx.beginPath();
  for (let i = 0; i <= steps; i++) {
    const t = i / steps;
    const x = t * w;
    const y = centerY + Math.sin(t * waves * Math.PI * 2 + Math.PI) * amplitude;
    if (i === 0) {
      ctx.moveTo(x, y);
    } else {
      ctx.lineTo(x, y);
    }
  }
  ctx.stroke();
}

<<<<<<< HEAD
  // Cross rungs unify strands at 33 points.
  // cross rungs
=======
  // Cross rungs referencing 33 spine
>>>>>>> b6e8485e
  ctx.strokeStyle = colors.rung;
  ctx.globalAlpha = 0.35;
  const rungCount = NUM.THIRTYTHREE;
  for (let i = 0; i <= rungCount; i++) {
    const x = (i / rungCount) * w;
    const y1 = helixY(x, freq, amplitude, offsetY, 0, 1);
    const y2 = helixY(x, freq, amplitude, offsetY, phase, 0.85);
  // Cross rungs referencing 33 spine
  ctx.strokeStyle = colors.rung;
  ctx.lineWidth = 1;
  for (let i = 0; i <= NUM.THIRTYTHREE; i++) {
    const t = i / NUM.THIRTYTHREE;
    const x = t * w;
    const phase = t * waves * Math.PI * 2;
    const y1 = centerY + Math.sin(phase) * amplitude;
    const y2 = centerY + Math.sin(phase + Math.PI) * amplitude;
    ctx.beginPath();
    ctx.moveTo(x, y1);
    ctx.lineTo(x, y2);
    ctx.stroke();
/* Layer 5: Inline notice --------------------------------------------------- */
function drawNotice(ctx, width, height, inkHex, message) {
  /* Inline fallback notice keeps the reader informed without alerts. */
  ctx.save();
  ctx.fillStyle = withAlpha(inkHex, 0.75);
  ctx.font = "14px 'Segoe UI', system-ui, sans-serif";
  ctx.textBaseline = "middle";
  ctx.shadowColor = withAlpha(inkHex, 0.18);
  ctx.shadowBlur = 6;
  const padding = 18;
  ctx.fillText(message, padding, height - padding);
  ctx.restore();
}

/* Utilities ---------------------------------------------------------------- */
function withAlpha(hex, alpha) {
  const rgb = hexToRgb(hex);
  if (!rgb) {
    return `rgba(255, 255, 255, ${alpha})`;
  }
  const { r, g, b } = rgb;
  return `rgba(${r}, ${g}, ${b}, ${alpha})`;
}

function hexToRgb(hex) {
  if (typeof hex !== "string") {
    return null;
  }
  const normalized = hex.replace(/^#/, "");
  if (normalized.length !== 6) {
    return null;
  }
  const int = Number.parseInt(normalized, 16);
  if (Number.isNaN(int)) {
    return null;
  }
  return {
    r: (int >> 16) & 255,
    g: (int >> 8) & 255,
    b: int & 255
  };
}

function helixY(x, freq, amplitude, offsetY, phase, scale) {
  return offsetY + Math.sin(freq * x + phase) * amplitude * scale;
}<|MERGE_RESOLUTION|>--- conflicted
+++ resolved
@@ -1,4 +1,3 @@
-<<<<<<< HEAD
 /*
   helix-renderer.mjs
   ND-safe static renderer for layered sacred geometry.
@@ -42,7 +41,6 @@
  *   - layers: array of stroke colors consumed in layer order (vesica, tree.path, tree.node, spiral, helix.strandA, helix.strandB).
  *   - ink: color used for helix rungs.
  * @param {object} options.NUM - Numeric constants used for sizing and sampling (controls radii, steps, sample counts, etc.).
-=======
 /**
  * Render the full four-layer sacred-geometry composition into a 2D canvas context.
  *
@@ -60,7 +58,6 @@
  *   layers[3] – Fibonacci spiral, layers[4] – helix strand A, layers[5] – helix strand B.
  *   `ink` is used for helix rungs.
  * @param {Object} cfg.NUM - Numeric constants used to scale geometric elements.
->>>>>>> b6e8485e
  */
 
 export function renderHelix(ctx, { width, height, palette, NUM }) {
@@ -82,7 +79,6 @@
 export function renderHelix(ctx, { width, height, palette, NUM, notice }) {
   ctx.save();
 
-<<<<<<< HEAD
   // Layer order preserves visual depth without animation.
   drawVesica(ctx, width, height, layers[0], NUM);
   drawTree(ctx, width, height, layers[1], layers[2], NUM);
@@ -149,8 +145,6 @@
       drawCircle(ctx, x + offset, y, radius);
     }
   }
-=======
->>>>>>> b6e8485e
   // Layer order preserves depth without motion (ND-safe rationale)
   drawVesica(ctx, width, height, palette.layers[0], NUM);
   drawTree(ctx, width, height, { path: palette.layers[1], node: palette.layers[2] }, NUM);
@@ -160,7 +154,6 @@
   ctx.restore();
 }
 
-<<<<<<< HEAD
 function drawCircle(ctx, cx, cy, r) {
   ctx.beginPath();
   ctx.arc(cx, cy, r, 0, Math.PI * 2);
@@ -271,7 +264,6 @@
  * @param {Object} NUM - Numeric scaling constants; must include THREE, SEVEN, and NINE.
  */
 function drawVesica(ctx, w, h, color, NUM) {
-=======
 /**
  * Draws a static "vesica" field: a grid of paired overlapping circle outlines.
  *
@@ -286,12 +278,10 @@
  *   THREE controls base radius scaling, SEVEN controls the finer spacing step, and NINE controls grid spacing.
  */
 function drawVesica(ctx, w, h, color, NUM) {
->>>>>>> b6e8485e
   /* Vesica field: calm outlines from overlapping circles.
      ND-safe: thin strokes, ample spacing, static grid. */
   const baseRadius = Math.min(w, h) / NUM.THREE; // sacred triad scaling
   const step = baseRadius / NUM.SEVEN;           // septenary spacing controls density
-<<<<<<< HEAD
 
   const outerRadius = Math.max(width, height);
   const focusRadius = outerRadius / NUM.NINE;
@@ -430,7 +420,6 @@
     [0.50, 0.92]  // Malkuth
   ];
 
-=======
 
   ctx.save();
   ctx.strokeStyle = color;
@@ -481,7 +470,6 @@
     [0.50, 0.92]  // Malkuth
   ];
 
->>>>>>> b6e8485e
   const nodes = normalizedNodes.map(([x, y]) => [x * w, y * h]);
 
   const paths = [
@@ -499,7 +487,6 @@
   ctx.save();
   ctx.strokeStyle = colors.path;
   ctx.lineWidth = 1;
-<<<<<<< HEAD
   ctx.globalAlpha = 0.85;
 
   paths.forEach(([a, b]) => {
@@ -508,8 +495,6 @@
     ctx.beginPath();
     ctx.moveTo(nodeA.x, nodeA.y);
     ctx.lineTo(nodeB.x, nodeB.y);
-=======
->>>>>>> b6e8485e
 
   paths.forEach(([a, b]) => {
     const [x1, y1] = nodes[a];
@@ -521,7 +506,6 @@
   });
 
   ctx.fillStyle = colors.node;
-<<<<<<< HEAD
   ctx.shadowColor = withAlpha(colors.halo, 0.35);
   ctx.shadowBlur = nodeRadius * 2.2;
 
@@ -593,17 +577,14 @@
   }
   const nodeRadius = Math.min(w, h) / NUM.TWENTYTWO; // ties to 22 paths
 
-=======
   const nodeRadius = Math.min(w, h) / NUM.TWENTYTWO; // ties to 22 paths
 
->>>>>>> b6e8485e
   nodes.forEach(([x, y]) => {
     ctx.beginPath();
     ctx.arc(x, y, nodeRadius, 0, Math.PI * 2);
     ctx.fill();
   });
 
-<<<<<<< HEAD
   return pts;
 }
 
@@ -646,7 +627,6 @@
  *   ONEFORTYFOUR (number): sample count (144),
  *   ELEVEN (number): number of half-π multiples used to produce ~11 turns,
  *   THIRTYTHREE (number): divisor used to compute the spiral scale.
-=======
   ctx.restore();
 }
 
@@ -661,7 +641,6 @@
  * @param {string|CanvasPattern|CanvasGradient} color - Stroke style used for the spiral.
  * @param {object} NUM - Numeric constants object; must provide ONEFORTYFOUR (samples),
  *   THIRTYTHREE (scale divisor) and ELEVEN (turns) as numeric properties.
->>>>>>> b6e8485e
  */
 function drawFibonacci(ctx, w, h, color, NUM) {
   /* Fibonacci spiral: static logarithmic spiral sampled at 144 points.
@@ -692,7 +671,6 @@
     } else {
       ctx.lineTo(x, y);
     }
-<<<<<<< HEAD
   ctx.lineJoin = "round";
 
   const helixGlow = ctx.createLinearGradient(centerX - amplitude, top, centerX + amplitude, bottom);
@@ -720,14 +698,11 @@
     ctx.moveTo(pointA.x, pointA.y);
     ctx.lineTo(pointB.x, pointB.y);
     ctx.stroke();
-=======
->>>>>>> b6e8485e
   }
 
   ctx.restore();
 }
 
-<<<<<<< HEAD
 /* Layer 4: Double-helix lattice -------------------------------------------- */
 function drawHelix(ctx, w, h, colors, NUM) {
   /* Double helix: two static strands with 33 rungs.
@@ -759,29 +734,24 @@
  * Renders two stroked polylines (strandA and strandB) that form an 11-turn helix across the canvas width and
  * a set of vertical rungs connecting the strands at 33 evenly spaced positions. The helix is centered
  * vertically and scaled by the provided NUM constants so the result is deterministic and non-animated.
-=======
 /**
  * Render a static double-helix lattice: two phase-shifted sine-wave strands with vertical cross-rungs.
  *
  * Draws two stroked sine-wave strands (phase offset by π) across the canvas and a set of evenly spaced
  * vertical rungs connecting the strands. Uses NUM constants to derive amplitude, wave count, sampling
  * resolution, and rung count; preserves and restores the canvas context.
->>>>>>> b6e8485e
  *
  * @param {CanvasRenderingContext2D} ctx - Canvas 2D rendering context to draw into.
  * @param {number} w - Canvas width in pixels.
  * @param {number} h - Canvas height in pixels.
-<<<<<<< HEAD
  * @param {{strandA: string, strandB: string, rung: string}} colors - Stroke colors for the two strands and the rungs.
  * @param {{NINE: number, ELEVEN: number, NINETYNINE: number, THIRTYTHREE: number}} NUM - Numeric constants used for sizing:
  *   - NINE: divisor used to compute vertical amplitude (amplitude = h / NINE).
  *   - ELEVEN: number of helical turns across the width.
  *   - NINETYNINE: number of sample steps per strand.
  *   - THIRTYTHREE: number of cross-rungs (evenly spaced; 33 used).
-=======
  * @param {{ strandA: string, strandB: string, rung: string }} colors - Stroke colors for strand A, strand B, and rungs.
  * @param {Object} NUM - Numeric constants object (expects NUM.NINE, NUM.ELEVEN, NUM.NINETYNINE, NUM.THIRTYTHREE).
->>>>>>> b6e8485e
  */
 function drawHelix(ctx, w, h, colors, NUM) {
   /* Double-helix: paired sine waves with 33 static cross rungs.
@@ -795,15 +765,12 @@
   ctx.lineWidth = 2;
 
   // Strand A
-<<<<<<< HEAD
   ctx.strokeStyle = colors.a;
   ctx.globalAlpha = 0.8;
   ctx.beginPath();
   for (let i = 0; i <= strandCount; i++) {
     const x = i * stepX;
     const y = helixY(x, freq, amplitude, offsetY, 0, 1);
-=======
->>>>>>> b6e8485e
   ctx.strokeStyle = colors.strandA;
   ctx.beginPath();
   for (let i = 0; i <= steps; i++) {
@@ -815,7 +782,6 @@
     } else {
       ctx.lineTo(x, y);
     }
-<<<<<<< HEAD
 function createHelixStrand({ count, top, bottom, centerX, amplitude, phase, twists }) {
   const pts = [];
   for (let i = 0; i < count; i += 1) {
@@ -824,13 +790,10 @@
     const angle = phase + t * Math.PI * twists;
     const offset = Math.sin(angle) * amplitude;
     pts.push({ x: centerX + offset, y });
-=======
->>>>>>> b6e8485e
   }
   return pts;
 }
 
-<<<<<<< HEAD
   // Strand B with slight amplitude trim for layered depth
   ctx.strokeStyle = colors.b;
   ctx.globalAlpha = 0.8;
@@ -851,8 +814,6 @@
   ctx.moveTo(pts[0].x, pts[0].y);
   for (let i = 1; i < pts.length; i += 1) {
     ctx.lineTo(pts[i].x, pts[i].y);
-=======
->>>>>>> b6e8485e
   // Strand B (phase shifted by pi)
   ctx.strokeStyle = colors.strandB;
   ctx.beginPath();
@@ -869,12 +830,9 @@
   ctx.stroke();
 }
 
-<<<<<<< HEAD
   // Cross rungs unify strands at 33 points.
   // cross rungs
-=======
   // Cross rungs referencing 33 spine
->>>>>>> b6e8485e
   ctx.strokeStyle = colors.rung;
   ctx.globalAlpha = 0.35;
   const rungCount = NUM.THIRTYTHREE;
