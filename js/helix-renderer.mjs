--- conflicted
+++ resolved
@@ -1,4 +1,3 @@
-<<<<<<< HEAD
 /*
   helix-renderer.mjs
   ND-safe static renderer for layered sacred geometry.
@@ -26,7 +25,6 @@
   All functions are pure and run once; no motion, no dependencies.
   Functions are pure and run once; no motion, no dependencies.
 */
-=======
 /**
  * Render a deterministic, non-animated multi-layer sacred-geometry composition onto a canvas.
  *
@@ -44,7 +42,6 @@
  *   - ink: color used for helix rungs.
  * @param {object} options.NUM - Numeric constants used for sizing and sampling (controls radii, steps, sample counts, etc.).
  */
->>>>>>> fd9baf6f
 
 export function renderHelix(ctx, { width, height, palette, NUM }) {
   if (!ctx) {
@@ -65,7 +62,6 @@
 export function renderHelix(ctx, { width, height, palette, NUM, notice }) {
   ctx.save();
 
-<<<<<<< HEAD
   // Layer order preserves visual depth without animation.
   drawVesica(ctx, width, height, layers[0], NUM);
   drawTree(ctx, width, height, layers[1], layers[2], NUM);
@@ -132,18 +128,15 @@
       drawCircle(ctx, x + offset, y, radius);
     }
   }
-=======
   // Layer order preserves depth without motion (ND-safe rationale)
   drawVesica(ctx, width, height, palette.layers[0], NUM);
   drawTree(ctx, width, height, { path: palette.layers[1], node: palette.layers[2] }, NUM);
   drawFibonacci(ctx, width, height, palette.layers[3], NUM);
   drawHelix(ctx, width, height, { strandA: palette.layers[4], strandB: palette.layers[5], rung: palette.ink }, NUM);
->>>>>>> fd9baf6f
 
   ctx.restore();
 }
 
-<<<<<<< HEAD
 function drawCircle(ctx, cx, cy, r) {
   ctx.beginPath();
   ctx.arc(cx, cy, r, 0, Math.PI * 2);
@@ -240,7 +233,6 @@
   /* ND-safe: slow gradients echo the provided art without motion. */
   ctx.fillStyle = palette.bg;
   ctx.fillRect(0, 0, width, height);
-=======
 /**
  * Draws a static field of overlapping vesica-style circle outlines on the canvas.
  *
@@ -259,7 +251,6 @@
      ND-safe: thin strokes, ample spacing, static grid. */
   const baseRadius = Math.min(w, h) / NUM.THREE; // sacred triad scaling
   const step = baseRadius / NUM.SEVEN;           // septenary spacing controls density
->>>>>>> fd9baf6f
 
   const outerRadius = Math.max(width, height);
   const focusRadius = outerRadius / NUM.NINE;
@@ -278,7 +269,6 @@
   ctx.fillStyle = celestial;
   ctx.fillRect(0, 0, width, height);
 
-<<<<<<< HEAD
   const grounding = ctx.createLinearGradient(0, 0, 0, height);
   grounding.addColorStop(0, withAlpha(palette.layers[1], 0.08));
   grounding.addColorStop(1, withAlpha(palette.bg, 0));
@@ -308,7 +298,6 @@
 
       ctx.beginPath();
       ctx.arc(x + spacing, y, radius, 0, Math.PI * 2);
-=======
   for (let y = baseRadius; y < h; y += step * NUM.NINE) {
     for (let x = baseRadius; x < w; x += step * NUM.NINE) {
       ctx.beginPath();
@@ -317,7 +306,6 @@
 
       ctx.beginPath();
       ctx.arc(x + step, y, baseRadius, 0, Math.PI * 2);
->>>>>>> fd9baf6f
       ctx.stroke();
     }
   }
@@ -325,7 +313,6 @@
   ctx.restore();
 }
 
-<<<<<<< HEAD
 /* Layer 2: Tree-of-Life scaffold ------------------------------------------ */
 function drawTree(ctx, width, height, colors, NUM) {
   /* Tree-of-Life: static layout to respect sacred order without motion. */
@@ -372,7 +359,6 @@
     [7, 8],
     [6, 9],
     [7, 9]
-=======
 /**
  * Draws a static Tree-of-Life scaffold: 10 filled nodes connected by 22 stroked paths.
  *
@@ -415,13 +401,11 @@
     [6, 8], [6, 9],
     [7, 8], [7, 9],
     [8, 9]
->>>>>>> fd9baf6f
   ];
 
   ctx.save();
   ctx.strokeStyle = colors.path;
   ctx.lineWidth = 1;
-<<<<<<< HEAD
   ctx.globalAlpha = 0.85;
 
   paths.forEach(([a, b]) => {
@@ -430,7 +414,6 @@
     ctx.beginPath();
     ctx.moveTo(nodeA.x, nodeA.y);
     ctx.lineTo(nodeB.x, nodeB.y);
-=======
 
   paths.forEach(([a, b]) => {
     const [x1, y1] = nodes[a];
@@ -438,12 +421,10 @@
     ctx.beginPath();
     ctx.moveTo(x1, y1);
     ctx.lineTo(x2, y2);
->>>>>>> fd9baf6f
     ctx.stroke();
   });
 
   ctx.fillStyle = colors.node;
-<<<<<<< HEAD
   ctx.shadowColor = withAlpha(colors.halo, 0.35);
   ctx.shadowBlur = nodeRadius * 2.2;
 
@@ -513,7 +494,6 @@
     currentRadius *= growth;
     angle += angleStep;
   }
-=======
   const nodeRadius = Math.min(w, h) / NUM.TWENTYTWO; // ties to 22 paths
 
   nodes.forEach(([x, y]) => {
@@ -521,12 +501,10 @@
     ctx.arc(x, y, nodeRadius, 0, Math.PI * 2);
     ctx.fill();
   });
->>>>>>> fd9baf6f
 
   return pts;
 }
 
-<<<<<<< HEAD
 /* Layer 4: Double-helix lattice ------------------------------------------- */
 function drawHelix(ctx, width, height, colors, NUM) {
   /* Double helix: two strands plus 33 cross rungs, all static. */
@@ -555,7 +533,6 @@
     phase: Math.PI,
     twists
   });
-=======
 /**
  * Draws a static Fibonacci (logarithmic) spiral centered on the canvas.
  *
@@ -576,32 +553,27 @@
   const scale = Math.min(w, h) / NUM.THIRTYTHREE; // gentle amplitude referencing 33 spine
   const cx = w / 2;
   const cy = h / 2;
->>>>>>> fd9baf6f
 
   ctx.save();
   ctx.lineWidth = 2;
   ctx.globalAlpha = 0.75;
   ctx.beginPath();
 
-<<<<<<< HEAD
   for (let i = 0; i <= NUM.ONEFORTYFOUR; i++) {
     const angle = (i / NUM.ELEVEN) * Math.PI;
     const radius = base * Math.pow(phi, i / NUM.TWENTYTWO);
     const x = cx + Math.cos(angle) * radius;
     const y = cy + Math.sin(angle) * radius;
-=======
   for (let i = 0; i <= samples; i++) {
     const theta = (i / samples) * NUM.ELEVEN * Math.PI; // 11 turns for balance
     const radius = scale * Math.pow(phi, theta / (2 * Math.PI));
     const x = cx + Math.cos(theta) * radius;
     const y = cy - Math.sin(theta) * radius;
->>>>>>> fd9baf6f
     if (i === 0) {
       ctx.moveTo(x, y);
     } else {
       ctx.lineTo(x, y);
     }
-<<<<<<< HEAD
   ctx.lineJoin = "round";
 
   const helixGlow = ctx.createLinearGradient(centerX - amplitude, top, centerX + amplitude, bottom);
@@ -629,14 +601,11 @@
     ctx.moveTo(pointA.x, pointA.y);
     ctx.lineTo(pointB.x, pointB.y);
     ctx.stroke();
-=======
->>>>>>> fd9baf6f
   }
 
   ctx.restore();
 }
 
-<<<<<<< HEAD
 /* Layer 4: Double-helix lattice -------------------------------------------- */
 function drawHelix(ctx, w, h, colors, NUM) {
   /* Double helix: two static strands with 33 rungs.
@@ -662,7 +631,6 @@
   const waves = NUM.ELEVEN;       // helix turns
   const steps = NUM.NINETYNINE;   // sampling
 /* Layer 4: Double-helix lattice — two static strands with rungs */
-=======
 /**
  * Draws a static double-helix lattice: two phase-shifted sine-wave strands with evenly spaced cross rungs.
  *
@@ -680,7 +648,6 @@
  *   - NINETYNINE: number of sample steps per strand.
  *   - THIRTYTHREE: number of cross-rungs (evenly spaced; 33 used).
  */
->>>>>>> fd9baf6f
 function drawHelix(ctx, w, h, colors, NUM) {
   /* Double-helix: paired sine waves with 33 static cross rungs.
      ND-safe: even spacing, no oscillation over time, readable contrast. */
@@ -693,27 +660,23 @@
   ctx.lineWidth = 2;
 
   // Strand A
-<<<<<<< HEAD
   ctx.strokeStyle = colors.a;
   ctx.globalAlpha = 0.8;
   ctx.beginPath();
   for (let i = 0; i <= strandCount; i++) {
     const x = i * stepX;
     const y = helixY(x, freq, amplitude, offsetY, 0, 1);
-=======
   ctx.strokeStyle = colors.strandA;
   ctx.beginPath();
   for (let i = 0; i <= steps; i++) {
     const t = i / steps;
     const x = t * w;
     const y = centerY + Math.sin(t * waves * Math.PI * 2) * amplitude;
->>>>>>> fd9baf6f
     if (i === 0) {
       ctx.moveTo(x, y);
     } else {
       ctx.lineTo(x, y);
     }
-<<<<<<< HEAD
 function createHelixStrand({ count, top, bottom, centerX, amplitude, phase, twists }) {
   const pts = [];
   for (let i = 0; i < count; i += 1) {
@@ -722,13 +685,10 @@
     const angle = phase + t * Math.PI * twists;
     const offset = Math.sin(angle) * amplitude;
     pts.push({ x: centerX + offset, y });
-=======
->>>>>>> fd9baf6f
   }
   return pts;
 }
 
-<<<<<<< HEAD
   // Strand B with slight amplitude trim for layered depth
   ctx.strokeStyle = colors.b;
   ctx.globalAlpha = 0.8;
@@ -749,7 +709,6 @@
   ctx.moveTo(pts[0].x, pts[0].y);
   for (let i = 1; i < pts.length; i += 1) {
     ctx.lineTo(pts[i].x, pts[i].y);
-=======
   // Strand B (phase shifted by pi)
   ctx.strokeStyle = colors.strandB;
   ctx.beginPath();
@@ -762,12 +721,10 @@
     } else {
       ctx.lineTo(x, y);
     }
->>>>>>> fd9baf6f
   }
   ctx.stroke();
 }
 
-<<<<<<< HEAD
   // Cross rungs unify strands at 33 points.
   // cross rungs
   ctx.strokeStyle = colors.rung;
@@ -777,7 +734,6 @@
     const x = (i / rungCount) * w;
     const y1 = helixY(x, freq, amplitude, offsetY, 0, 1);
     const y2 = helixY(x, freq, amplitude, offsetY, phase, 0.85);
-=======
   // Cross rungs referencing 33 spine
   ctx.strokeStyle = colors.rung;
   ctx.lineWidth = 1;
@@ -787,7 +743,6 @@
     const phase = t * waves * Math.PI * 2;
     const y1 = centerY + Math.sin(phase) * amplitude;
     const y2 = centerY + Math.sin(phase + Math.PI) * amplitude;
->>>>>>> fd9baf6f
     ctx.beginPath();
     ctx.moveTo(x, y1);
     ctx.lineTo(x, y2);
