<<<<<<< HEAD
/*
  helix-renderer.mjs
  ND-safe static renderer for layered sacred geometry.

  Layers rendered in depth order:
    1) Vesica field - intersecting circles forming a calm grid
    2) Tree-of-Life scaffold - 10 sephirot nodes with 22 connective paths
    3) Fibonacci curve - logarithmic spiral sampled at 144 points
    4) Double-helix lattice - two phase-shifted strands with 33 cross rungs

  Each helper is a small pure function invoked once; no motion, no dependencies.
  Layers:
    1) Vesica field (intersecting circles)
    2) Tree-of-Life scaffold (10 sephirot + 22 paths)
    3) Fibonacci curve (log spiral polyline)
    4) Double-helix lattice (two phase-shifted strands)

  All functions are pure and run once; no motion, no dependencies.
  Layers drawn in order:
    1) Vesica field — intersecting circles forming a calm grid
    2) Tree-of-Life scaffold — 10 sephirot nodes + 22 paths
    3) Fibonacci curve — logarithmic spiral using 144 sampled points
    4) Double-helix lattice — two phase-shifted strands with 33 cross rungs

  All functions are pure and run once; no motion, no dependencies.
  Functions are pure and run once; no motion, no dependencies.
*/
/**
 * Render a deterministic, non-animated multi-layer sacred-geometry composition onto a canvas.
 *
 * Clears the canvas to palette.bg then draws, in fixed order: a vesica field (overlapping circle outlines), 
 * a Tree-of-Life scaffold (10 nodes + 22 paths), a Fibonacci (logarithmic) spiral, and a double-helix lattice 
 * (two phase-shifted strands with cross rungs). All drawing is performed directly on the provided canvas context.
 *
 * @param {CanvasRenderingContext2D} ctx - Canvas 2D rendering context to draw into.
 * @param {object} options
 * @param {number} options.width - Width of the drawing area in pixels.
 * @param {number} options.height - Height of the drawing area in pixels.
 * @param {object} options.palette - Color palette: { bg: string, layers: string[], ink: string }.
 *   - bg: background fill color.
 *   - layers: array of stroke colors consumed in layer order (vesica, tree.path, tree.node, spiral, helix.strandA, helix.strandB).
 *   - ink: color used for helix rungs.
 * @param {object} options.NUM - Numeric constants used for sizing and sampling (controls radii, steps, sample counts, etc.).
/**
 * Render the full four-layer sacred-geometry composition into a 2D canvas context.
 *
 * Draws, in back-to-front order: a vesica-field of overlapping circles, a Tree-of-Life scaffold
 * (paths + nodes), a logarithmic Fibonacci spiral, and a double-helix lattice (two sine strands
 * with vertical rungs). The function fills the canvas background with palette.bg and restores
 * the canvas state before returning.
 *
 * @param {CanvasRenderingContext2D} ctx - 2D drawing context for the target canvas.
 * @param {Object} cfg - Rendering configuration.
 * @param {number} cfg.width - Canvas width in pixels.
 * @param {number} cfg.height - Canvas height in pixels.
 * @param {Object} cfg.palette - Palette with `bg`, `ink`, and `layers` array. Expected layer mapping:
 *   layers[0] – vesica stroke, layers[1] – tree path, layers[2] – tree node,
 *   layers[3] – Fibonacci spiral, layers[4] – helix strand A, layers[5] – helix strand B.
 *   `ink` is used for helix rungs.
 * @param {Object} cfg.NUM - Numeric constants used to scale geometric elements.
/**
 * Render the complete static helix composition into a 2D canvas context.
 *
 * Draws four layered components in order onto the provided canvas context:
 * 1) vesica field (overlapping circle lattice),
 * 2) Tree-of-Life scaffold (10 nodes with connecting paths),
 * 3) Fibonacci logarithmic spiral (144 samples),
 * 4) double-helix lattice (two phase-shifted strands with cross rungs).
 *
 * The function is pure and performs a single-frame, no-motion render; it saves
 * and restores the canvas state around the drawing operations.
 *
 * @param {CanvasRenderingContext2D} ctx - Canvas 2D rendering context.
 * @param {Object} options
 * @param {number} options.width - Canvas width in pixels.
 * @param {number} options.height - Canvas height in pixels.
 * @param {Object} options.palette - Color palette for the composition.
 *   Expected shape: { bg: string, layers: string[], ink: string } where
 *   layers supplies per-layer colors in the order used by the renderer.
 * @param {Object} options.NUM - Numeric constants object used by helpers
 *   (e.g., sample counts and divisors) — passed through to internal draw routines.
 */

export function renderHelix(ctx, { width, height, palette, NUM }) {
  if (!ctx) {
    return;
  }

  const layers = ensureLayers(palette.layers, palette.ink);

  Layers (drawn in depth order):
    1) Vesica field (intersecting circles with luminous grid)
    2) Tree-of-Life scaffold (10 nodes, 22 paths)
    3) Fibonacci curve (logarithmic spiral with 144 samples)
    4) Double-helix lattice (two strands, 33 cross rungs)

  All functions below are pure and execute once to preserve stillness.
*/
/**
 * Render a complete, ND-safe static composition of layered sacred geometry onto a canvas.
 *
 * Draws, in back-to-front order: layered background, Vesica field, Tree-of-Life scaffold,
 * Fibonacci spiral, and a double-helix lattice. Optionally renders a small inline notice.
 * The function saves and restores the canvas context state and performs no external side effects.
 *
 * @param {CanvasRenderingContext2D} ctx - Canvas 2D rendering context to draw into.
 * @param {Object} opts - Rendering options.
 * @param {number} opts.width - Canvas width in pixels.
 * @param {number} opts.height - Canvas height in pixels.
 * @param {Object} opts.palette - Color palette object with expected keys (bg, ink, layers[]).
 * @param {Object} opts.NUM - Numeric constants/config used to scale and sample geometry.
 * @param {string} [opts.notice] - Optional short message; when a non-empty string is provided it is
 *   drawn unobtrusively near the bottom-left of the canvas.
=======
/**
 * Render a static, ND-safe layered sacred-geometry composition onto a canvas.
 *
 * Clears the canvas to palette.bg and draws four depth-ordered layers:
 * 1) Vesica field (intersecting circles)
 * 2) Tree-of-Life scaffold (nodes and connecting paths)
 * 3) Fibonacci spiral (sampled polyline)
 * 4) Double-helix lattice (two strands with cross rungs)
 *
 * @param {CanvasRenderingContext2D} ctx - Canvas 2D rendering context to draw into.
 * @param {Object} options - Rendering options.
 * @param {number} options.width - Canvas width in pixels.
 * @param {number} options.height - Canvas height in pixels.
 * @param {Object} options.palette - Color palette with `bg`, `ink`, and `layers` array used per layer.
 * @param {Object} options.NUM - Numeric constants object used to size and sample elements.
>>>>>>> 3462edeb
 */

export function renderHelix(ctx, { width, height, palette, NUM, notice }) {
  ctx.save();

  // Layer order preserves visual depth without animation.
  drawVesica(ctx, width, height, layers[0], NUM);
  drawTree(ctx, width, height, layers[1], layers[2], NUM);
  drawFibonacci(ctx, width, height, layers[3], NUM);
  drawHelix(ctx, width, height, { a: layers[4], b: layers[5], rung: palette.ink }, NUM);
  // Layer order preserves depth without motion
  fillBackground(ctx, width, height, palette, NUM);
  drawVesica(ctx, width, height, palette.layers[0], NUM);
  drawTree(
    ctx,
    width,
    height,
    {
      path: palette.layers[1],
      node: palette.layers[2],
      halo: palette.layers[5]
    },
    NUM
  );
  drawFibonacci(ctx, width, height, palette.layers[3], NUM);
  drawHelix(
    ctx,
    width,
    height,
    {
      strandA: palette.layers[4],
      strandB: palette.layers[5],
      rung: palette.ink
    },
    NUM
  );

  if (typeof notice === "string" && notice.trim().length > 0) {
    drawNotice(ctx, width, height, palette.ink, notice.trim());
  }

  ctx.restore();
}

function ensureLayers(layerList = [], fallback) {
  const required = 6;
  const resolved = [];
  for (let i = 0; i < required; i++) {
    resolved[i] = layerList[i] || fallback;
  }
  return resolved;
}

/* Layer 1: Vesica field ---------------------------------------------------- */
function drawVesica(ctx, w, h, color, NUM) {
  // ND-safe: thin strokes, gentle overlap grid referencing triadic and septenary steps.
  const radius = Math.min(w, h) / NUM.THREE;
  const offset = radius / NUM.SEVEN;
  const stride = offset * NUM.NINE;

  ctx.save();
  ctx.strokeStyle = color;
  ctx.lineWidth = 1;
  ctx.globalAlpha = 0.45;

  for (let y = radius; y <= h + radius; y += stride) {
    for (let x = radius; x <= w + radius; x += stride) {
      drawCircle(ctx, x - offset, y, radius);
      drawCircle(ctx, x + offset, y, radius);
    }
  }
  // Layer order preserves depth without motion (ND-safe rationale)
  drawVesica(ctx, width, height, palette.layers[0], NUM);
  drawTree(ctx, width, height, { path: palette.layers[1], node: palette.layers[2] }, NUM);
  drawFibonacci(ctx, width, height, palette.layers[3], NUM);
  drawHelix(ctx, width, height, { strandA: palette.layers[4], strandB: palette.layers[5], rung: palette.ink }, NUM);

  ctx.restore();
}

function drawCircle(ctx, cx, cy, r) {
  ctx.beginPath();
  ctx.arc(cx, cy, r, 0, Math.PI * 2);
  ctx.stroke();
}

/* Layer 2: Tree-of-Life scaffold ------------------------------------------- */
function drawTree(ctx, w, h, edgeColor, nodeColor, NUM) {
  /* Tree-of-Life: static 10 node scaffold with 22 connective paths.
     ND-safe: soft strokes, filled nodes for focus anchors. */
  const nodes = [
    [0.5, 0.08],
    [0.35, 0.2],
    [0.65, 0.2],
    [0.25, 0.38],
    [0.75, 0.38],
    [0.5, 0.46],
    [0.32, 0.64],
    [0.68, 0.64],
    [0.5, 0.72],
    [0.5, 0.9]
  ].map(([nx, ny]) => [nx * w, ny * h]);

  const edges = [
    [0, 1], [0, 2], [1, 2],
    [1, 3], [1, 5], [2, 4], [2, 5],
    [3, 4], [3, 5], [4, 5],
    [3, 6], [5, 6], [4, 7], [5, 7], [6, 7],
    [6, 8], [7, 8], [8, 9],
    [3, 8], [4, 8], [1, 4], [2, 3]
  ]; // 22 paths honoring tarot majors.

  ctx.save();
  ctx.strokeStyle = edgeColor;
  ctx.lineWidth = 1.5;
  ctx.globalAlpha = 0.6;
  edges.forEach(([a, b]) => {
    const [x1, y1] = nodes[a];
    const [x2, y2] = nodes[b];
    ctx.beginPath();
    ctx.moveTo(x1, y1);
    ctx.lineTo(x2, y2);
    ctx.stroke();
  });

  ctx.fillStyle = nodeColor;
  ctx.globalAlpha = 0.85;
  const radius = Math.min(w, h) / (NUM.TWENTYTWO * 2);
  nodes.forEach(([x, y]) => {
    ctx.beginPath();
    ctx.arc(x, y, radius, 0, Math.PI * 2);
    ctx.fill();
  });
  // ND-safe layering: draw gentle background first, then structural guides, then focal glyphs.
  drawVesica(ctx, width, height, palette.layers[0], NUM);
  drawTree(ctx, width, height, {
    path: palette.layers[1],
    node: palette.layers[2]
  }, NUM);
  drawFibonacci(ctx, width, height, palette.layers[3], NUM);
  drawHelix(ctx, width, height, {
    strandA: palette.layers[4],
    strandB: palette.layers[5],
    rung: palette.ink
  }, NUM);

  ctx.restore();
}

<<<<<<< HEAD
/* Layer 3: Fibonacci curve -------------------------------------------------- */
function drawFibonacci(ctx, w, h, color, NUM) {
  // ND-safe: static spiral with consistent stroke weight and no motion.
  const cx = w / 2;
  const cy = h / 2;
  const base = Math.min(w, h) / NUM.NINETYNINE;
  const phi = (1 + Math.sqrt(5)) / 2;
/* Layer 1: Vesica field — calm grid of intersecting circles */
/* Layer 1: Vesica field ---------------------------------------------------- */
/* Layer 1: Vesica field -- calm grid of intersecting circles */
function drawVesica(ctx, w, h, color, NUM) {
  const r = Math.min(w, h) / NUM.THREE; // triadic radius
  const step = r / NUM.SEVEN;           // septenary spacing
  ctx.save();
  ctx.strokeStyle = color;
  ctx.lineWidth = 1;
  for (let y = r; y < h; y += step * NUM.NINE) {
    for (let x = r; x < w; x += step * NUM.NINE) {
      ctx.beginPath();
      ctx.arc(x - step, y, r, 0, Math.PI * 2);
      ctx.stroke();
      ctx.beginPath();
      ctx.arc(x + step, y, r, 0, Math.PI * 2);
      ctx.stroke();
function drawVesica(ctx, w, h, color, NUM) {
=======
/**
 * Draws a calm vesica field of overlapping stroked circles across the canvas.
 *
 * Renders two horizontally offset circles at each grid point to form a gentle, repeating vesica pattern.
 * Uses thin strokes and reduced global alpha so the field remains visually soft and non-distracting.
 *
 * @param {string} color - Stroke color (any canvas-compatible CSS color).
 * @param {object} NUM - Numeric constants used for layout (expects numeric properties such as THREE, SEVEN, NINE).
 */
function drawVesica(ctx, width, height, color, NUM) {
>>>>>>> 3462edeb
  /* Vesica field: calm outline grid built from overlapping circles.
     ND-safe: thin lines, generous spacing. */
  const r = Math.min(w, h) / NUM.THREE;      // base radius from sacred triad
  const step = r / NUM.SEVEN;                // spacing guided by 7
/* Layer 1: Vesica field — calm grid of intersecting circles */
function drawVesica(ctx, w, h, color, NUM) {
  // ND-safe: thin lines, generous spacing
  const r = Math.min(w, h) / NUM.THREE;       // triadic radius
  const step = r / NUM.SEVEN;                 // septenary spacing
/* Layer 0: Gradient background -------------------------------------------- */
/**
 * Paints the layered background for the composition: base fill, a celestial radial glow, and a subtle vertical grounding gradient.
 *
 * The routine is ND-safe (static) and relies on palette color stops to build two gradient overlays over the solid background.
 *
 * @param {Object} palette - Color palette: must include `bg` (base background color) and `layers` (array of colors used as gradient stops).
 * @param {Object} NUM - Numeric constants used for scale; this function uses `NUM.NINE` to compute the radial focus radius.
 */
function fillBackground(ctx, width, height, palette, NUM) {
  /* ND-safe: slow gradients echo the provided art without motion. */
  ctx.fillStyle = palette.bg;
  ctx.fillRect(0, 0, width, height);
/**
 * Draws a static field of overlapping vesica-style circle outlines on the canvas.
 *
 * The grid of paired circles scales with canvas size: baseRadius = Math.min(w, h) / NUM.THREE,
 * step = baseRadius / NUM.SEVEN, and cells are spaced by step * NUM.NINE. Circles are stroked
 * with a 1px line using the provided color. The function is deterministic and only mutates
 * the supplied canvas context.
 *
 * @param {number} w - Canvas width in pixels.
 * @param {number} h - Canvas height in pixels.
 * @param {string|CanvasGradient|CanvasPattern} color - Stroke style for the circle outlines.
 * @param {Object} NUM - Numeric scaling constants; must include THREE, SEVEN, and NINE.
 */
function drawVesica(ctx, w, h, color, NUM) {
/**
 * Draws a static "vesica" field: a grid of paired overlapping circle outlines.
 *
 * Renders thin, evenly spaced stroked circles arranged on a rectangular grid. Each grid cell
 * draws two circles offset horizontally by a small step to produce repeated vesica (almond)
 * shapes. Intended to be visually subtle and ND-safe (thin strokes, ample spacing).
 *
 * @param {number} w - Canvas width in pixels.
 * @param {number} h - Canvas height in pixels.
 * @param {string|CanvasStyle} color - Stroke color used for the circle outlines.
 * @param {Object} NUM - Numeric constants object used for scaling (expects properties THREE, SEVEN, NINE).
 *   THREE controls base radius scaling, SEVEN controls the finer spacing step, and NINE controls grid spacing.
 */
function drawVesica(ctx, w, h, color, NUM) {
  /* Vesica field: calm outlines from overlapping circles.
     ND-safe: thin strokes, ample spacing, static grid. */
  const baseRadius = Math.min(w, h) / NUM.THREE; // sacred triad scaling
  const step = baseRadius / NUM.SEVEN;           // septenary spacing controls density

  const outerRadius = Math.max(width, height);
  const focusRadius = outerRadius / NUM.NINE;
  const celestial = ctx.createRadialGradient(
    width / 2,
    height * 0.18,
    focusRadius,
    width / 2,
    height / 2,
    outerRadius
  );
  celestial.addColorStop(0, withAlpha(palette.layers[0], 0.35));
  celestial.addColorStop(0.4, withAlpha(palette.layers[5], 0.12));
  celestial.addColorStop(1, "rgba(0, 0, 0, 0)");

  ctx.fillStyle = celestial;
  ctx.fillRect(0, 0, width, height);

  const grounding = ctx.createLinearGradient(0, 0, 0, height);
  grounding.addColorStop(0, withAlpha(palette.layers[1], 0.08));
  grounding.addColorStop(1, withAlpha(palette.bg, 0));

  ctx.fillStyle = grounding;
  ctx.fillRect(0, 0, width, height);
}

/**
 * Draws a luminous Vesica field: a repeating grid of overlapping circular outlines.
 *
 * Renders two offset circles at each grid point using translucent, additive strokes
 * to produce a glowing outline effect. The canvas context state is saved and
 * restored; no value is returned.
 *
 * @param {CanvasRenderingContext2D} ctx - Canvas 2D rendering context to draw on.
 * @param {number} width - Canvas drawing width in pixels.
 * @param {number} height - Canvas drawing height in pixels.
 * @param {string} color - Stroke color (any CSS color string) used for the circle outlines.
 * @param {object} NUM - Scaling constants object (e.g., { THREE, SEVEN, NINE }) used to compute radius and spacing.
 */
function drawVesica(ctx, width, height, color, NUM) {
  /* Vesica field: luminous outline grid built from overlapping circles. */
  const radius = Math.min(width, height) / NUM.THREE;
  const spacing = radius / NUM.SEVEN;
  const step = spacing * NUM.NINE;

  ctx.save();
  ctx.globalAlpha = 0.42;
  ctx.strokeStyle = color;
  ctx.lineWidth = 1;
  ctx.globalCompositeOperation = "lighter";

  for (let y = radius; y < height + radius; y += step) {
    for (let x = radius; x < width + radius; x += step) {
/**
 * Render a calm lattice of overlapping vesica (circle) outlines onto the canvas.
 *
 * Draws two offset stroked circles at each lattice point across the area defined by width and height.
 * The function saves and restores the canvas context state so calling code's context settings are preserved.
 *
 * @param {number} w - Canvas width in pixels.
 * @param {number} h - Canvas height in pixels.
 * @param {string|CanvasGradient|CanvasPattern} color - Stroke color for the vesica outlines (any valid canvas stroke style).
 * @param {Object} NUM - Numeric constants object; must provide THREE, SEVEN, and NINE used to compute radius and spacing.
 */
function drawVesica(ctx, w, h, color, NUM) {
  /* Vesica field: calm lattice of overlapping circles.
     ND-safe: thin strokes and wide spacing prevent overstimulation. */
  const r = Math.min(w, h) / NUM.THREE;      // triadic radius anchor
  const step = r / NUM.SEVEN;                // septenary spacing factor

  ctx.save();
  ctx.strokeStyle = color;
  ctx.lineWidth = 1;
  ctx.globalAlpha = 0.75;

  for (let y = r; y <= h - r / 2; y += step * NUM.NINE) {
    for (let x = r; x <= w - r / 2; x += step * NUM.NINE) {
      ctx.beginPath();
      ctx.arc(x - spacing, y, radius, 0, Math.PI * 2);
      ctx.stroke();

      ctx.beginPath();
      ctx.arc(x + spacing, y, radius, 0, Math.PI * 2);
  for (let y = baseRadius; y < h; y += step * NUM.NINE) {
    for (let x = baseRadius; x < w; x += step * NUM.NINE) {
      ctx.beginPath();
      ctx.arc(x - step, y, baseRadius, 0, Math.PI * 2);
      ctx.stroke();

      ctx.beginPath();
      ctx.arc(x + step, y, baseRadius, 0, Math.PI * 2);
      ctx.stroke();
    }
  }

  ctx.restore();
}

/**
<<<<<<< HEAD
 * Draws a static "Tree of Life" scaffold (connected nodes with haloed nodes) onto the canvas.
 *
 * Renders a fixed, non-animated layout of normalized node positions scaled to the provided
 * width/height. Draws connecting paths (strokes) between predefined node pairs and filled
 * circular nodes with a soft halo glow.
 *
 * @param {Object} colors - Color roles used by the layer. Required keys:
 *   - {string} path: stroke color for connecting lines.
 *   - {string} node: fill color for node disks.
 *   - {string} halo: color used for the node glow (converted to a translucent shadow).
 * @param {Object} NUM - Numerical constants used for sizing (expects NUM.TWENTYTWO to compute node radius).
=======
 * Draws a static "Tree of Life" scaffold: a fixed set of connected nodes and paths centered in the canvas.
 *
 * Renders a non-animated layout of nodes (filled circles) and connecting paths (stroked lines). Node positions are defined as normalized coordinates then scaled to the provided width and height. Node radius is derived from canvas size and NUM.TWENTYTWO.
 *
 * @param {Object} colors - Color roles used when drawing. Must include `path` (stroke color for connections) and `node` (fill color for nodes).
>>>>>>> 3462edeb
 */
function drawTree(ctx, width, height, colors, NUM) {
  /* Tree-of-Life: static layout to respect sacred order without motion. */
  const nodeRadius = Math.min(width, height) / NUM.TWENTYTWO;

  const baseNodes = [
    [0.5, 0.05],
    [0.35, 0.18],
    [0.65, 0.18],
    [0.25, 0.35],
    [0.75, 0.35],
    [0.5, 0.48],
    [0.35, 0.65],
    [0.65, 0.65],
    [0.5, 0.78],
    [0.5, 0.9]
  ];

  const nodes = baseNodes.map(([nx, ny]) => ({
    x: nx * width,
    y: ny * height
  }));

  const paths = [
    [0, 1],
    [0, 2],
    [1, 2],
    [1, 3],
    [1, 5],
    [1, 4],
    [2, 4],
    [2, 5],
    [2, 3],
    [3, 4],
    [3, 5],
    [4, 5],
    [3, 6],
    [4, 7],
    [5, 6],
    [5, 7],
    [5, 8],
    [6, 7],
    [6, 8],
    [7, 8],
    [6, 9],
    [7, 9]
/**
 * Draws a static Tree-of-Life scaffold: 10 filled nodes connected by 22 stroked paths.
 *
 * Nodes are defined as normalized (0..1) positions and scaled to the given width/height.
 * The canvas state is saved and restored; drawing only mutates the provided 2D context.
 *
 * @param {number} w - Canvas width used to scale normalized node X coordinates.
 * @param {number} h - Canvas height used to scale normalized node Y coordinates.
 * @param {Object} colors - Color map for rendering. Required properties:
 *   - {string} node - fill color for each node.
 *   - {string} path - stroke color for connecting paths.
 * @param {Object} NUM - Numeric constants. Uses NUM.TWENTYTWO to compute node radius:
 *   nodeRadius = Math.min(w, h) / NUM.TWENTYTWO.
 */
function drawTree(ctx, w, h, colors, NUM) {
  /* Tree-of-Life: 10 nodes with 22 connective paths.
     ND-safe: static composition, balanced spacing, gentle line weights. */
  const normalizedNodes = [
    [0.50, 0.05], // Keter
    [0.65, 0.18], // Chokmah
    [0.35, 0.18], // Binah
    [0.70, 0.35], // Chesed
    [0.30, 0.35], // Geburah
    [0.50, 0.48], // Tiphereth
    [0.70, 0.64], // Netzach
    [0.30, 0.64], // Hod
    [0.50, 0.78], // Yesod
    [0.50, 0.92]  // Malkuth
  ];


  ctx.save();
  ctx.strokeStyle = color;
  ctx.lineWidth = 1;

  for (let y = baseRadius; y < h; y += step * NUM.NINE) {
    for (let x = baseRadius; x < w; x += step * NUM.NINE) {
      ctx.beginPath();
      ctx.arc(x - step, y, baseRadius, 0, Math.PI * 2);
      ctx.stroke();

      ctx.beginPath();
      ctx.arc(x + step, y, baseRadius, 0, Math.PI * 2);
      ctx.stroke();
    }
  }

  ctx.restore();
}

/**
 * Draws a static "Tree of Life" scaffold: 10 nodes connected by 22 edges.
 *
 * Positions a fixed set of normalized nodes scaled to the provided canvas size,
 * strokes the 22 predefined connections using colors.path, then fills each node
 * as a small circle whose radius is derived from NUM.TWENTYTWO.
 *
 * @param {number} w - Canvas width in pixels.
 * @param {number} h - Canvas height in pixels.
 * @param {Object} colors - Color roles for the layer.
 * @param {string} colors.path - Stroke color used for connecting edges.
 * @param {string} colors.node - Fill color used for node circles.
 * @param {Object} NUM - Numeric constants; NUM.TWENTYTWO is used to compute node radius.
 */
function drawTree(ctx, w, h, colors, NUM) {
  /* Tree-of-Life: 10 nodes with 22 connective paths.
     ND-safe: static composition, balanced spacing, gentle line weights. */
  const normalizedNodes = [
    [0.50, 0.05], // Keter
    [0.65, 0.18], // Chokmah
    [0.35, 0.18], // Binah
    [0.70, 0.35], // Chesed
    [0.30, 0.35], // Geburah
    [0.50, 0.48], // Tiphereth
    [0.70, 0.64], // Netzach
    [0.30, 0.64], // Hod
    [0.50, 0.78], // Yesod
    [0.50, 0.92]  // Malkuth
  ];

  const nodes = normalizedNodes.map(([x, y]) => [x * w, y * h]);

  const paths = [
    [0, 1], [0, 2], [0, 5],
    [1, 2], [1, 3], [1, 5],
    [2, 4], [2, 5],
    [3, 5], [3, 6], [3, 8],
    [4, 5], [4, 7], [4, 8],
    [5, 6], [5, 7], [5, 8],
    [6, 8], [6, 9],
    [7, 8], [7, 9],
 * Render the Tree-of-Life scaffold: ten positioned nodes connected by twenty-two edges.
 *
 * Draws a static, legible network of filled node disks and stroked connecting paths
 * onto the provided canvas context. The function temporarily modifies canvas state
 * (styles, line width, globalAlpha) and restores it before returning.
 *
 * @param {number} w - Canvas width in pixels.
 * @param {number} h - Canvas height in pixels.
 * @param {Object} colors - Color roles used for the layer.
 * @param {string} colors.path - Stroke color for connective edges.
 * @param {string} colors.node - Fill color for node discs.
 * @param {Object} NUM - Numeric constants object (used to compute node radius).
 */
function drawTree(ctx, w, h, colors, NUM) {
  /* Tree-of-Life: 10 nodes linked by 22 connective paths.
     ND-safe: static placement, gentle strokes, high legibility. */
  const baseNodes = [
    [0.5, 0.05],  // Keter
    [0.7, 0.18],  // Chokmah
    [0.3, 0.18],  // Binah
    [0.75, 0.36], // Chesed
    [0.25, 0.36], // Geburah
    [0.5, 0.52],  // Tiphareth
    [0.7, 0.66],  // Netzach
    [0.3, 0.66],  // Hod
    [0.5, 0.8],   // Yesod
    [0.5, 0.93]   // Malkuth
  ];
  const nodes = baseNodes.map(([x, y]) => [x * w, y * h]);

  const edges = [
    [0, 1], [0, 2],
    [1, 2], [1, 3], [1, 5], [1, 6],
    [2, 4], [2, 5], [2, 7],
    [3, 4], [3, 5], [3, 6],
    [4, 5], [4, 7],
    [5, 6], [5, 7], [5, 8],
    [6, 7], [6, 8], [6, 9],
    [7, 8],
    [8, 9]
  ];

  ctx.save();
  ctx.strokeStyle = colors.path;
  ctx.lineWidth = 1;
  ctx.globalAlpha = 0.85;

  paths.forEach(([a, b]) => {
    const nodeA = nodes[a];
    const nodeB = nodes[b];
    ctx.beginPath();
    ctx.moveTo(nodeA.x, nodeA.y);
    ctx.lineTo(nodeB.x, nodeB.y);

  paths.forEach(([a, b]) => {
    const [x1, y1] = nodes[a];
    const [x2, y2] = nodes[b];
    ctx.beginPath();
    ctx.moveTo(x1, y1);
    ctx.lineTo(x2, y2);
  ctx.lineWidth = 1.5;
  ctx.globalAlpha = 0.9;

  edges.forEach(([a, b]) => {
    const [ax, ay] = nodes[a];
    const [bx, by] = nodes[b];
    ctx.beginPath();
    ctx.moveTo(ax, ay);
    ctx.lineTo(bx, by);
    ctx.stroke();
  });

  ctx.fillStyle = colors.node;
  ctx.shadowColor = withAlpha(colors.halo, 0.35);
  ctx.shadowBlur = nodeRadius * 2.2;

  nodes.forEach((node) => {
    ctx.beginPath();
    ctx.arc(node.x, node.y, nodeRadius, 0, Math.PI * 2);
  const nodeRadius = Math.min(w, h) / (NUM.NINETYNINE / 2);
  nodes.forEach(([x, y]) => {
    ctx.beginPath();
    ctx.arc(x, y, nodeRadius, 0, Math.PI * 2);
    ctx.fill();
  });

  ctx.restore();
}

/**
<<<<<<< HEAD
 * Draws a static Fibonacci (logarithmic) spiral as a stroked polyline with a vertical color gradient.
 *
 * The spiral is sampled from a fixed center (≈32% width, 68% height) using NUM-derived counts and steps;
 * stroke styling uses a vertical gradient built from the provided base color and soft alpha stops.
 * If fewer than two spiral points are generated, the function returns without drawing.
 *
 * @param {CanvasRenderingContext2D} ctx - Canvas 2D rendering context.
 * @param {number} width - Canvas width in pixels.
 * @param {number} height - Canvas height in pixels.
 * @param {string} color - Base hex color used to construct the gradient stroke.
 * @param {object} NUM - Numeric constants object (expects keys like ONEFORTYFOUR, ELEVEN, TWENTYTWO).
=======
 * Draws a static Fibonacci-style spiral as a stroked polyline on the given canvas context.
 *
 * Generates a sequence of points along a logarithmic spiral centered near (width*0.32, height*0.68)
 * and strokes a smooth polyline through them using the provided color. The function saves and
 * restores the canvas context state; it does not animate the spiral.
 *
 * @param {CanvasRenderingContext2D} ctx - Canvas 2D rendering context to draw into.
 * @param {number} width - Canvas width in pixels (used to position and scale the spiral).
 * @param {number} height - Canvas height in pixels (used to position and scale the spiral).
 * @param {string} color - Stroke color used for the spiral (any valid CSS color string).
 * @param {object} NUM - Numeric constants object (provides counts and divisors used for sizing and steps).
>>>>>>> 3462edeb
 */
function drawFibonacci(ctx, width, height, color, NUM) {
  /* Fibonacci spiral: static polyline for gentle, motionless flow. */
  const count = NUM.ONEFORTYFOUR;
  const centerX = width * 0.32;
  const centerY = height * 0.68;
  const baseRadius = Math.min(width, height) / NUM.ELEVEN;
  const growth = 1 + 1 / NUM.TWENTYTWO;
  const angleStep = Math.PI / NUM.ELEVEN;

  const points = createSpiralPoints({
    count,
    centerX,
    centerY,
    radius: baseRadius,
    growth,
    angleStep
  });

  if (points.length < 2) {
    return;
  }

  ctx.save();
  const gradient = ctx.createLinearGradient(centerX, centerY - baseRadius, centerX, centerY + baseRadius * growth);
  gradient.addColorStop(0, withAlpha(color, 0));
  gradient.addColorStop(0.25, withAlpha(color, 0.65));
  gradient.addColorStop(1, withAlpha(color, 0.9));

  ctx.strokeStyle = gradient;
  ctx.lineWidth = 2;
  ctx.globalAlpha = 0.9;
  ctx.lineJoin = "round";

  ctx.beginPath();
  ctx.moveTo(points[0].x, points[0].y);
  for (let i = 1; i < points.length; i += 1) {
    ctx.lineTo(points[i].x, points[i].y);
  }
  ctx.stroke();

  ctx.restore();
}

/**
 * Generate a sequence of (x,y) coordinates lying along a logarithmic spiral.
 *
 * Produces `count` points starting at polar radius `radius` around (centerX, centerY).
 * Each step multiplies the radius by `growth` and advances the polar angle by `angleStep` (radians).
 *
 * @param {Object} params
 * @param {number} params.count - Number of points to generate (non-negative integer).
 * @param {number} params.centerX - X coordinate of the spiral center.
 * @param {number} params.centerY - Y coordinate of the spiral center.
 * @param {number} params.radius - Initial radial distance from the center for the first point.
 * @param {number} params.growth - Multiplicative growth factor applied to the radius each step (use >0).
 * @param {number} params.angleStep - Angle increment per step, in radians.
 * @return {Array<{x:number,y:number}>} Array of point objects in canvas coordinates.
 */
function createSpiralPoints({ count, centerX, centerY, radius, growth, angleStep }) {
  const pts = [];
  let currentRadius = radius;
  let angle = 0;

  for (let i = 0; i < count; i += 1) {
    pts.push({
      x: centerX + Math.cos(angle) * currentRadius,
      y: centerY + Math.sin(angle) * currentRadius
    });
    currentRadius *= growth;
    angle += angleStep;
  }
  const nodeRadius = Math.min(w, h) / NUM.TWENTYTWO; // ties to 22 paths

  const nodeRadius = Math.min(w, h) / NUM.TWENTYTWO; // ties to 22 paths

  nodes.forEach(([x, y]) => {
    ctx.beginPath();
    ctx.arc(x, y, nodeRadius, 0, Math.PI * 2);
    ctx.fill();
  });

  return pts;
}
 * Draws a single-stroke Fibonacci-inspired logarithmic spiral onto the canvas.
 *
 * Renders a 144-sample spiral (sampling, growth and angular step derived from NUM constants)
 * roughly centered at (w * 0.33, h * 0.72). The provided color is used as the stroke; the
 * rendering is a single stroked polyline with modest line width and transparency to keep
 * the layer visually calm and ND-safe.
 *
 * @param {number} w - Canvas width in pixels.
 * @param {number} h - Canvas height in pixels.
 * @param {string} color - Stroke color for the spiral.
 * @param {object} NUM - Constants object (expects ONEFORTYFOUR, NINETYNINE, TWENTYTWO, ELEVEN) controlling sample count and scaling.
 */
function drawFibonacci(ctx, w, h, color, NUM) {
  /* Fibonacci logarithmic spiral: 144 samples expressing gentle growth.
     ND-safe: single static stroke maintains calm focus. */
  const total = NUM.ONEFORTYFOUR;
  const center = [w * 0.33, h * 0.72];
  const baseRadius = Math.min(w, h) / NUM.TWENTYTWO;
  const growth = Math.log(NUM.NINETYNINE) / total; // smooth exponential scaling
  const angleStep = Math.PI / NUM.ELEVEN;

<<<<<<< HEAD
  const points = [];
  for (let i = 0; i < total; i += 1) {
    const theta = i * angleStep;
    const radius = baseRadius * Math.exp(growth * i);
    const x = center[0] + Math.cos(theta) * radius;
    const y = center[1] - Math.sin(theta) * radius;
    points.push([x, y]);
  }

  ctx.save();
  ctx.strokeStyle = color;
  ctx.lineWidth = 2;
  ctx.globalAlpha = 0.85;
  drawPolyline(ctx, points);
  ctx.restore();
}

/**
 * Render a double-helix lattice: two sinusoidal strands with cross rungs.
 *
 * Draws two offset strands (using buildStrand) and connects corresponding samples
 * with a fixed number of rungs. Renders directly to the provided canvas context and
 * does not return a value.
 *
 * @param {Object} colors - Color channels used for rendering.
 * @param {string} colors.strandA - Stroke style for the first strand.
 * @param {string} colors.strandB - Stroke style for the second strand.
 * @param {string} colors.rung - Stroke style for cross rungs between strands.
 * @param {Object} NUM - Numeric constants object (expects NUM.THIRTYTHREE for rung count).
 */
function drawHelix(ctx, w, h, colors, NUM) {
  /* Double helix: two offset strands linked by 33 cross rungs.
     ND-safe: static geometry, balanced spacing via numerology constants. */
  const strandA = buildStrand(w, h, NUM, 0);
  const strandB = buildStrand(w, h, NUM, Math.PI);

  ctx.save();
  ctx.lineWidth = 2;
  ctx.globalAlpha = 0.9;

  ctx.strokeStyle = colors.strandA;
  drawPolyline(ctx, strandA);
  ctx.strokeStyle = colors.strandB;
  drawPolyline(ctx, strandB);

  ctx.strokeStyle = colors.rung;
  ctx.lineWidth = 1;
  const rungTotal = NUM.THIRTYTHREE;
  const step = (strandA.length - 1) / (rungTotal - 1);
  for (let i = 0; i < rungTotal; i += 1) {
    const idx = Math.round(i * step);
    const safeIdx = Math.min(idx, strandA.length - 1, strandB.length - 1);
    const [ax, ay] = strandA[safeIdx];
    const [bx, by] = strandB[safeIdx];
    ctx.beginPath();
    ctx.moveTo(ax, ay);
    ctx.lineTo(bx, by);
    ctx.stroke();
  }

/**
 * Render a static double-helix lattice (two strands plus cross rungs) onto a canvas.
 *
 * Draws two sinusoidal strands as stroked polylines with a shared glow gradient and
 * then renders a fixed number of cross rungs connecting corresponding points on the strands.
 * Visual parameters (sampling density, vertical span, amplitude, twists, and rung count)
 * are derived from the provided NUM constants.
 *
 * @param {CanvasRenderingContext2D} ctx - 2D canvas drawing context to render into.
 * @param {number} width - Canvas width in pixels.
 * @param {number} height - Canvas height in pixels.
 * @param {{ strandA: string, strandB: string, rung: string }} colors - Hex color strings used for the two strand endpoints (blended into a gradient) and the rung stroke.
 * @param {object} NUM - Numeric constants object used for sampling and layout (expects fields like NINETYNINE, THIRTYTHREE, TWENTYTWO, THREE).
=======
/**
 * Draws a static double-helix lattice (two strands plus cross rungs) onto the provided canvas context.
 *
 * Generates two opposing helical strands and renders them as polylines, then draws a fixed number
 * of short cross-rungs connecting corresponding points on the two strands. The drawing uses
 * colors provided in the `colors` object and mutates the given canvas context (no return value).
 *
 * @param {CanvasRenderingContext2D} ctx - Canvas 2D rendering context to draw into.
 * @param {number} width - Canvas width in pixels (used to position and scale the helix).
 * @param {number} height - Canvas height in pixels (used to position and scale the helix).
 * @param {Object} colors - Required color assignments:
 *   - {string} colors.strandA - stroke color for strand A.
 *   - {string} colors.strandB - stroke color for strand B.
 *   - {string} colors.rung - stroke color for the cross-rungs between strands.
 * @param {Object} NUM - Numeric constants object used to control counts and spacing (expects members
 *   like NINETYNINE, TWENTYTW0, THREE, THIRTYTHREE — values used: NINETYNINE, TWENTYTWO, THREE, THIRTYTHREE).
>>>>>>> 3462edeb
 */
function drawHelix(ctx, width, height, colors, NUM) {
  /* Double helix: two strands plus 33 cross rungs, all static. */
  const count = NUM.NINETYNINE;
  const top = height * 0.12;
  const bottom = height * 0.92;
  const centerX = width * 0.68;
  const amplitude = width / NUM.TWENTYTWO;
  const twists = NUM.THREE;

  const strandA = createHelixStrand({
    count,
    top,
    bottom,
    centerX,
    amplitude,
    phase: 0,
    twists
  });
  const strandB = createHelixStrand({
    count,
    top,
    bottom,
    centerX,
    amplitude,
    phase: Math.PI,
    twists
  });
/**
 * Draws a static Fibonacci (logarithmic) spiral centered on the canvas.
 *
 * Renders a single stroked polyline approximating a logarithmic spiral sampled at 144 points
 * (11 turns). The spiral is centered at (w/2, h/2) and scaled from Math.min(w, h).
 * Non-animated — produces a single deterministic stroke.
 *
 * @param {object} NUM - Numeric constants used by the routine. Required fields:
 *   ONEFORTYFOUR (number): sample count (144),
 *   ELEVEN (number): number of half-π multiples used to produce ~11 turns,
 *   THIRTYTHREE (number): divisor used to compute the spiral scale.
  ctx.restore();
}

/**
 * Draws a centered, static logarithmic (Fibonacci) spiral as a single stroked polyline.
 *
 * Constructs a 144-sample spiral using the golden ratio; the spiral is centered at (w/2, h/2),
 * scaled relative to the smaller canvas dimension, and stroked once with lineWidth 2.
 *
 * @param {number} w - Canvas width in pixels.
 * @param {number} h - Canvas height in pixels.
 * @param {string|CanvasPattern|CanvasGradient} color - Stroke style used for the spiral.
 * @param {object} NUM - Numeric constants object; must provide ONEFORTYFOUR (samples),
 *   THIRTYTHREE (scale divisor) and ELEVEN (turns) as numeric properties.
 */
function drawFibonacci(ctx, w, h, color, NUM) {
  /* Fibonacci spiral: static logarithmic spiral sampled at 144 points.
     ND-safe: single stroke, no motion or flashing. */
  const phi = (1 + Math.sqrt(5)) / 2;
  const samples = NUM.ONEFORTYFOUR;           // 144 lattice points
  const scale = Math.min(w, h) / NUM.THIRTYTHREE; // gentle amplitude referencing 33 spine
  const cx = w / 2;
  const cy = h / 2;

  ctx.save();
  ctx.lineWidth = 2;
  ctx.globalAlpha = 0.75;
  ctx.beginPath();

  for (let i = 0; i <= NUM.ONEFORTYFOUR; i++) {
    const angle = (i / NUM.ELEVEN) * Math.PI;
    const radius = base * Math.pow(phi, i / NUM.TWENTYTWO);
    const x = cx + Math.cos(angle) * radius;
    const y = cy + Math.sin(angle) * radius;
  for (let i = 0; i <= samples; i++) {
    const theta = (i / samples) * NUM.ELEVEN * Math.PI; // 11 turns for balance
    const radius = scale * Math.pow(phi, theta / (2 * Math.PI));
    const x = cx + Math.cos(theta) * radius;
    const y = cy - Math.sin(theta) * radius;
    if (i === 0) {
      ctx.moveTo(x, y);
    } else {
      ctx.lineTo(x, y);
    }
  ctx.lineJoin = "round";

  const helixGlow = ctx.createLinearGradient(centerX - amplitude, top, centerX + amplitude, bottom);
  helixGlow.addColorStop(0, withAlpha(colors.strandA, 0.6));
  helixGlow.addColorStop(1, withAlpha(colors.strandB, 0.6));

  ctx.strokeStyle = helixGlow;
  ctx.shadowColor = withAlpha(colors.rung, 0.25);
  ctx.shadowBlur = amplitude * 0.35;
  drawPolyline(ctx, strandA);

  ctx.strokeStyle = helixGlow;
  drawPolyline(ctx, strandB);

  ctx.strokeStyle = colors.rung;
  ctx.lineWidth = 1;
  ctx.shadowBlur = amplitude * 0.25;
  const rungCount = NUM.THIRTYTHREE;
  for (let i = 0; i < rungCount; i += 1) {
    const t = rungCount === 1 ? 0 : i / (rungCount - 1);
    const index = Math.min(strandA.length - 1, Math.round(t * (strandA.length - 1)));
    const pointA = strandA[index];
    const pointB = strandB[index];
    ctx.beginPath();
    ctx.moveTo(pointA.x, pointA.y);
    ctx.lineTo(pointB.x, pointB.y);
    ctx.stroke();
  }

  ctx.restore();
}

<<<<<<< HEAD
/* Layer 4: Double-helix lattice -------------------------------------------- */
function drawHelix(ctx, w, h, colors, NUM) {
  /* Double helix: two static strands with 33 rungs.
     ND-safe: no motion; amplitude trimmed for calm breathing space. */
  const cycles = NUM.NINE; // nine rhythm waves across width
  const freq = (Math.PI * 2 * cycles) / w;
  const amplitude = h / NUM.THREE;
  const offsetY = h / 2;
  const phase = Math.PI / NUM.ELEVEN;
  const strandCount = NUM.ONEFORTYFOUR;
  const stepX = w / strandCount;
/* Layer 4: Double-helix lattice — two static strands with rungs */
/* Layer 4: Double-helix lattice ------------------------------------------- */
function drawHelix(ctx, w, h, colors, NUM) {
  /* Double-helix lattice: two static strands with cross rungs.
     ND-safe: even spacing, no motion. */
  const amp = h / NUM.NINE;
  const waves = NUM.ELEVEN;
  const steps = NUM.NINETYNINE;
/* Layer 4: Double-helix lattice -- two static strands with rungs */
function drawHelix(ctx, w, h, colors, NUM) {
  const amp = h / NUM.NINE;       // gentle amplitude
  const waves = NUM.ELEVEN;       // helix turns
  const steps = NUM.NINETYNINE;   // sampling
/* Layer 4: Double-helix lattice — two static strands with rungs */
/**
 * Draws a static double-helix lattice: two phase-shifted sine-wave strands with evenly spaced cross rungs.
 *
 * Renders two stroked polylines (strandA and strandB) that form an 11-turn helix across the canvas width and
 * a set of vertical rungs connecting the strands at 33 evenly spaced positions. The helix is centered
 * vertically and scaled by the provided NUM constants so the result is deterministic and non-animated.
/**
 * Render a static double-helix lattice: two phase-shifted sine-wave strands with vertical cross-rungs.
 *
 * Draws two stroked sine-wave strands (phase offset by π) across the canvas and a set of evenly spaced
 * vertical rungs connecting the strands. Uses NUM constants to derive amplitude, wave count, sampling
 * resolution, and rung count; preserves and restores the canvas context.
 *
 * @param {CanvasRenderingContext2D} ctx - Canvas 2D rendering context to draw into.
 * @param {number} w - Canvas width in pixels.
 * @param {number} h - Canvas height in pixels.
 * @param {{strandA: string, strandB: string, rung: string}} colors - Stroke colors for the two strands and the rungs.
 * @param {{NINE: number, ELEVEN: number, NINETYNINE: number, THIRTYTHREE: number}} NUM - Numeric constants used for sizing:
 *   - NINE: divisor used to compute vertical amplitude (amplitude = h / NINE).
 *   - ELEVEN: number of helical turns across the width.
 *   - NINETYNINE: number of sample steps per strand.
 *   - THIRTYTHREE: number of cross-rungs (evenly spaced; 33 used).
 * @param {{ strandA: string, strandB: string, rung: string }} colors - Stroke colors for strand A, strand B, and rungs.
 * @param {Object} NUM - Numeric constants object (expects NUM.NINE, NUM.ELEVEN, NUM.NINETYNINE, NUM.THIRTYTHREE).
 */
function drawHelix(ctx, w, h, colors, NUM) {
  /* Double-helix: paired sine waves with 33 static cross rungs.
     ND-safe: even spacing, no oscillation over time, readable contrast. */
  const amplitude = h / NUM.NINE;              // ternary harmony softened by ninefold division
  const waves = NUM.ELEVEN;                    // 11 helical turns across width
  const steps = NUM.NINETYNINE;                // 99 samples along each strand
  const centerY = h / 2;

  ctx.save();
  ctx.lineWidth = 2;

  // Strand A
  ctx.strokeStyle = colors.a;
  ctx.globalAlpha = 0.8;
  ctx.beginPath();
  for (let i = 0; i <= strandCount; i++) {
    const x = i * stepX;
    const y = helixY(x, freq, amplitude, offsetY, 0, 1);
  ctx.strokeStyle = colors.strandA;
  ctx.beginPath();
  for (let i = 0; i <= steps; i++) {
    const t = i / steps;
    const x = t * w;
    const y = centerY + Math.sin(t * waves * Math.PI * 2) * amplitude;
    if (i === 0) {
      ctx.moveTo(x, y);
    } else {
      ctx.lineTo(x, y);
    }
=======
/**
 * Generate a single vertical helix strand as an array of points.
 *
 * Produces `count` points evenly spaced in y from `top` to `bottom`. Each point's x coordinate is
 * computed as `centerX + sin(phase + t * PI * twists) * amplitude`, where t ranges [0,1] along the strand.
 *
 * @param {Object} params
 * @param {number} params.count - Number of points to generate (>= 1).
 * @param {number} params.top - Y coordinate at the top of the strand.
 * @param {number} params.bottom - Y coordinate at the bottom of the strand.
 * @param {number} params.centerX - Central x position about which the strand oscillates.
 * @param {number} params.amplitude - Maximum horizontal displacement of the strand.
 * @param {number} params.phase - Angular offset (radians) applied to the sine.
 * @param {number} params.twists - Controls how many oscillations; the total angle added across the strand is `PI * twists`.
 * @return {Array<{x: number, y: number}>} Array of points composing the helix strand.
 */
>>>>>>> 3462edeb
function createHelixStrand({ count, top, bottom, centerX, amplitude, phase, twists }) {
  const pts = [];
  for (let i = 0; i < count; i += 1) {
    const t = count === 1 ? 0 : i / (count - 1);
    const y = top + (bottom - top) * t;
    const angle = phase + t * Math.PI * twists;
    const offset = Math.sin(angle) * amplitude;
    pts.push({ x: centerX + offset, y });
  }
  return pts;
}

<<<<<<< HEAD
  // Strand B with slight amplitude trim for layered depth
  ctx.strokeStyle = colors.b;
  ctx.globalAlpha = 0.8;
  ctx.beginPath();
  for (let i = 0; i <= strandCount; i++) {
    const x = i * stepX;
    const y = helixY(x, freq, amplitude, offsetY, phase, 0.85);
    if (i === 0) {
      ctx.moveTo(x, y);
    } else {
      ctx.lineTo(x, y);
    }
/**
 * Stroke a connected polyline through an ordered list of points on the given canvas context.
 *
 * @param {CanvasRenderingContext2D} ctx - 2D rendering context to draw into.
 * @param {Array<{x: number, y: number}>} pts - Ordered array of points; if empty the function returns without drawing.
=======
/**
 * Stroke a continuous polyline through an array of points using the current canvas stroke style.
 *
 * If the point array is empty the function does nothing. The path is left open (not closed or filled),
 * and the canvas' current stroke-related state (strokeStyle, lineWidth, lineJoin, etc.) is used.
 *
 * @param {Array<{x: number, y: number}>} pts - Ordered array of 2D points to connect with straight segments.
>>>>>>> 3462edeb
 */
function drawPolyline(ctx, pts) {
  if (pts.length === 0) {
    return;
  }
  ctx.beginPath();
  ctx.moveTo(pts[0].x, pts[0].y);
  for (let i = 1; i < pts.length; i += 1) {
    ctx.lineTo(pts[i].x, pts[i].y);
  // Strand B (phase shifted by pi)
  ctx.strokeStyle = colors.strandB;
  ctx.beginPath();
  for (let i = 0; i <= steps; i++) {
    const t = i / steps;
    const x = t * w;
    const y = centerY + Math.sin(t * waves * Math.PI * 2 + Math.PI) * amplitude;
    if (i === 0) {
      ctx.moveTo(x, y);
    } else {
      ctx.lineTo(x, y);
    }
  }
  ctx.stroke();
}

  // Cross rungs unify strands at 33 points.
  // cross rungs
  // Cross rungs referencing 33 spine
  ctx.strokeStyle = colors.rung;
  ctx.globalAlpha = 0.35;
  const rungCount = NUM.THIRTYTHREE;
  for (let i = 0; i <= rungCount; i++) {
    const x = (i / rungCount) * w;
    const y1 = helixY(x, freq, amplitude, offsetY, 0, 1);
    const y2 = helixY(x, freq, amplitude, offsetY, phase, 0.85);
  // Cross rungs referencing 33 spine
  ctx.strokeStyle = colors.rung;
  ctx.lineWidth = 1;
  for (let i = 0; i <= NUM.THIRTYTHREE; i++) {
    const t = i / NUM.THIRTYTHREE;
    const x = t * w;
    const phase = t * waves * Math.PI * 2;
    const y1 = centerY + Math.sin(phase) * amplitude;
    const y2 = centerY + Math.sin(phase + Math.PI) * amplitude;
    ctx.beginPath();
    ctx.moveTo(x, y1);
    ctx.lineTo(x, y2);
    ctx.stroke();
/* Layer 5: Inline notice --------------------------------------------------- */
/**
 * Draws a small, non-intrusive inline notice at the bottom-left of the canvas.
 *
 * Renders `message` using `inkHex` (with applied alpha) and a soft shadow, positioned
 * with consistent padding from the canvas edges. The canvas state is saved and restored.
 *
 * @param {CanvasRenderingContext2D} ctx - The 2D canvas rendering context.
 * @param {number} width - Canvas width in pixels.
 * @param {number} height - Canvas height in pixels.
 * @param {string} inkHex - Hex color string used for the text and shadow (e.g. "#RRGGBB").
 * @param {string} message - The notice text to draw.
 */
function drawNotice(ctx, width, height, inkHex, message) {
  /* Inline fallback notice keeps the reader informed without alerts. */
  ctx.save();
  ctx.fillStyle = withAlpha(inkHex, 0.75);
  ctx.font = "14px 'Segoe UI', system-ui, sans-serif";
  ctx.textBaseline = "middle";
  ctx.shadowColor = withAlpha(inkHex, 0.18);
  ctx.shadowBlur = 6;
  const padding = 18;
  ctx.fillText(message, padding, height - padding);
  ctx.restore();
}

/**
 * Convert a hex color to an RGBA CSS string with the specified alpha.
 *
 * Accepts a 6-digit hex string (with or without a leading '#'). If the input
 * cannot be parsed, returns opaque-white with the requested alpha.
 *
 * @param {string} hex - Hex color string (e.g. "#RRGGBB" or "RRGGBB").
 * @param {number} alpha - Opacity in [0, 1].
 * @return {string} CSS `rgba(r, g, b, a)` string suitable for canvas or CSS.
function withAlpha(hex, alpha) {
  const rgb = hexToRgb(hex);
  if (!rgb) {
    return `rgba(255, 255, 255, ${alpha})`;
  }
  const { r, g, b } = rgb;
  return `rgba(${r}, ${g}, ${b}, ${alpha})`;
}

/**
 * Convert a 6-digit hexadecimal color string to an RGB object.
 *
 * Accepts a hex string with or without a leading '#' (e.g. "#ff00aa" or "ff00aa").
 * Returns an object with numeric r, g, b components in the 0–255 range, or `null`
 * if the input is not a valid 6-digit hex string.
 *
 * @param {string} hex - 6-digit hex color string, optionally prefixed with '#'.
 * @return {{r: number, g: number, b: number} | null} RGB components or null on invalid input.
 */
function hexToRgb(hex) {
  if (typeof hex !== "string") {
    return null;
  }
  const normalized = hex.replace(/^#/, "");
  if (normalized.length !== 6) {
    return null;
  }
  const int = Number.parseInt(normalized, 16);
  if (Number.isNaN(int)) {
    return null;
  }
  return {
    r: (int >> 16) & 255,
    g: (int >> 8) & 255,
    b: int & 255
  };
}

function helixY(x, freq, amplitude, offsetY, phase, scale) {
  return offsetY + Math.sin(freq * x + phase) * amplitude * scale;
 * Generate a vertical sinusoidal strand used for the double-helix.
 *
 * Produces an array of [x, y] coordinate pairs sampled evenly from top to bottom
 * of the canvas. The horizontal position oscillates as a sine wave around the
 * canvas midline; amplitude, vertical span and sample count are derived from
 * the provided dimensions and NUM constants.
 *
 * @param {number} w - Canvas width in pixels.
 * @param {number} h - Canvas height in pixels.
 * @param {object} NUM - Numeric constants container (e.g., sample counts and divisors).
 * @param {number} phaseShift - Phase offset (radians) applied to the sine wave.
 * @return {Array<Array<number>>} Array of [x, y] points defining the strand path.
 */
function buildStrand(w, h, NUM, phaseShift) {
  const samples = NUM.NINETYNINE;
  const top = h * 0.12;
  const span = h * 0.76;
  const mid = w * 0.5;
  const amplitude = w / NUM.TWENTYTWO;
  const frequency = (Math.PI * 2 * NUM.THIRTYTHREE) / NUM.ELEVEN;

  const points = [];
  for (let i = 0; i < samples; i += 1) {
    const t = i / (samples - 1);
    const y = top + t * span;
    const angle = t * frequency + phaseShift;
    const offset = Math.sin(angle) * amplitude;
    points.push([mid + offset, y]);
  }
  return points;
}

/**
 * Stroke a connected polyline through a sequence of 2D points on the provided canvas context.
 *
 * If `points` is not an array or contains fewer than two coordinate pairs, the function returns
 * without drawing.
 *
 * @param {number[][]} points - Array of [x, y] coordinate pairs defining the polyline vertices.
 */
function drawPolyline(ctx, points) {
  if (!Array.isArray(points) || points.length < 2) {
    return;
  }
  ctx.beginPath();
  ctx.moveTo(points[0][0], points[0][1]);
  for (let i = 1; i < points.length; i += 1) {
    const [x, y] = points[i];
    ctx.lineTo(x, y);
  }
  ctx.stroke();
}<|MERGE_RESOLUTION|>--- conflicted
+++ resolved
@@ -1,4 +1,3 @@
-<<<<<<< HEAD
 /*
   helix-renderer.mjs
   ND-safe static renderer for layered sacred geometry.
@@ -112,7 +111,6 @@
  * @param {Object} opts.NUM - Numeric constants/config used to scale and sample geometry.
  * @param {string} [opts.notice] - Optional short message; when a non-empty string is provided it is
  *   drawn unobtrusively near the bottom-left of the canvas.
-=======
 /**
  * Render a static, ND-safe layered sacred-geometry composition onto a canvas.
  *
@@ -128,7 +126,6 @@
  * @param {number} options.height - Canvas height in pixels.
  * @param {Object} options.palette - Color palette with `bg`, `ink`, and `layers` array used per layer.
  * @param {Object} options.NUM - Numeric constants object used to size and sample elements.
->>>>>>> 3462edeb
  */
 
 export function renderHelix(ctx, { width, height, palette, NUM, notice }) {
@@ -278,7 +275,6 @@
   ctx.restore();
 }
 
-<<<<<<< HEAD
 /* Layer 3: Fibonacci curve -------------------------------------------------- */
 function drawFibonacci(ctx, w, h, color, NUM) {
   // ND-safe: static spiral with consistent stroke weight and no motion.
@@ -304,7 +300,6 @@
       ctx.arc(x + step, y, r, 0, Math.PI * 2);
       ctx.stroke();
 function drawVesica(ctx, w, h, color, NUM) {
-=======
 /**
  * Draws a calm vesica field of overlapping stroked circles across the canvas.
  *
@@ -315,7 +310,6 @@
  * @param {object} NUM - Numeric constants used for layout (expects numeric properties such as THREE, SEVEN, NINE).
  */
 function drawVesica(ctx, width, height, color, NUM) {
->>>>>>> 3462edeb
   /* Vesica field: calm outline grid built from overlapping circles.
      ND-safe: thin lines, generous spacing. */
   const r = Math.min(w, h) / NUM.THREE;      // base radius from sacred triad
@@ -469,7 +463,6 @@
 }
 
 /**
-<<<<<<< HEAD
  * Draws a static "Tree of Life" scaffold (connected nodes with haloed nodes) onto the canvas.
  *
  * Renders a fixed, non-animated layout of normalized node positions scaled to the provided
@@ -481,13 +474,11 @@
  *   - {string} node: fill color for node disks.
  *   - {string} halo: color used for the node glow (converted to a translucent shadow).
  * @param {Object} NUM - Numerical constants used for sizing (expects NUM.TWENTYTWO to compute node radius).
-=======
  * Draws a static "Tree of Life" scaffold: a fixed set of connected nodes and paths centered in the canvas.
  *
  * Renders a non-animated layout of nodes (filled circles) and connecting paths (stroked lines). Node positions are defined as normalized coordinates then scaled to the provided width and height. Node radius is derived from canvas size and NUM.TWENTYTWO.
  *
  * @param {Object} colors - Color roles used when drawing. Must include `path` (stroke color for connections) and `node` (fill color for nodes).
->>>>>>> 3462edeb
  */
 function drawTree(ctx, width, height, colors, NUM) {
   /* Tree-of-Life: static layout to respect sacred order without motion. */
@@ -715,7 +706,6 @@
 }
 
 /**
-<<<<<<< HEAD
  * Draws a static Fibonacci (logarithmic) spiral as a stroked polyline with a vertical color gradient.
  *
  * The spiral is sampled from a fixed center (≈32% width, 68% height) using NUM-derived counts and steps;
@@ -727,7 +717,6 @@
  * @param {number} height - Canvas height in pixels.
  * @param {string} color - Base hex color used to construct the gradient stroke.
  * @param {object} NUM - Numeric constants object (expects keys like ONEFORTYFOUR, ELEVEN, TWENTYTWO).
-=======
  * Draws a static Fibonacci-style spiral as a stroked polyline on the given canvas context.
  *
  * Generates a sequence of points along a logarithmic spiral centered near (width*0.32, height*0.68)
@@ -739,7 +728,6 @@
  * @param {number} height - Canvas height in pixels (used to position and scale the spiral).
  * @param {string} color - Stroke color used for the spiral (any valid CSS color string).
  * @param {object} NUM - Numeric constants object (provides counts and divisors used for sizing and steps).
->>>>>>> 3462edeb
  */
 function drawFibonacci(ctx, width, height, color, NUM) {
   /* Fibonacci spiral: static polyline for gentle, motionless flow. */
@@ -845,7 +833,6 @@
   const growth = Math.log(NUM.NINETYNINE) / total; // smooth exponential scaling
   const angleStep = Math.PI / NUM.ELEVEN;
 
-<<<<<<< HEAD
   const points = [];
   for (let i = 0; i < total; i += 1) {
     const theta = i * angleStep;
@@ -919,7 +906,6 @@
  * @param {number} height - Canvas height in pixels.
  * @param {{ strandA: string, strandB: string, rung: string }} colors - Hex color strings used for the two strand endpoints (blended into a gradient) and the rung stroke.
  * @param {object} NUM - Numeric constants object used for sampling and layout (expects fields like NINETYNINE, THIRTYTHREE, TWENTYTWO, THREE).
-=======
 /**
  * Draws a static double-helix lattice (two strands plus cross rungs) onto the provided canvas context.
  *
@@ -936,7 +922,6 @@
  *   - {string} colors.rung - stroke color for the cross-rungs between strands.
  * @param {Object} NUM - Numeric constants object used to control counts and spacing (expects members
  *   like NINETYNINE, TWENTYTW0, THREE, THIRTYTHREE — values used: NINETYNINE, TWENTYTWO, THREE, THIRTYTHREE).
->>>>>>> 3462edeb
  */
 function drawHelix(ctx, width, height, colors, NUM) {
   /* Double helix: two strands plus 33 cross rungs, all static. */
@@ -1052,7 +1037,6 @@
   ctx.restore();
 }
 
-<<<<<<< HEAD
 /* Layer 4: Double-helix lattice -------------------------------------------- */
 function drawHelix(ctx, w, h, colors, NUM) {
   /* Double helix: two static strands with 33 rungs.
@@ -1132,7 +1116,6 @@
     } else {
       ctx.lineTo(x, y);
     }
-=======
 /**
  * Generate a single vertical helix strand as an array of points.
  *
@@ -1149,7 +1132,6 @@
  * @param {number} params.twists - Controls how many oscillations; the total angle added across the strand is `PI * twists`.
  * @return {Array<{x: number, y: number}>} Array of points composing the helix strand.
  */
->>>>>>> 3462edeb
 function createHelixStrand({ count, top, bottom, centerX, amplitude, phase, twists }) {
   const pts = [];
   for (let i = 0; i < count; i += 1) {
@@ -1162,7 +1144,6 @@
   return pts;
 }
 
-<<<<<<< HEAD
   // Strand B with slight amplitude trim for layered depth
   ctx.strokeStyle = colors.b;
   ctx.globalAlpha = 0.8;
@@ -1180,7 +1161,6 @@
  *
  * @param {CanvasRenderingContext2D} ctx - 2D rendering context to draw into.
  * @param {Array<{x: number, y: number}>} pts - Ordered array of points; if empty the function returns without drawing.
-=======
 /**
  * Stroke a continuous polyline through an array of points using the current canvas stroke style.
  *
@@ -1188,7 +1168,6 @@
  * and the canvas' current stroke-related state (strokeStyle, lineWidth, lineJoin, etc.) is used.
  *
  * @param {Array<{x: number, y: number}>} pts - Ordered array of 2D points to connect with straight segments.
->>>>>>> 3462edeb
  */
 function drawPolyline(ctx, pts) {
   if (pts.length === 0) {
