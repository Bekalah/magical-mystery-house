/*
  helix-renderer.mjs
  ND-safe static renderer for layered sacred geometry.

<<<<<<< HEAD
  Layers rendered in depth order:
    1) Vesica field - intersecting circles forming a calm grid
    2) Tree-of-Life scaffold - 10 sephirot nodes with 22 connective paths
    3) Fibonacci curve - logarithmic spiral sampled at 144 points
    4) Double-helix lattice - two phase-shifted strands with 33 cross rungs

  Each helper is a small pure function invoked once; no motion, no dependencies.
  Layers:
    1) Vesica field (intersecting circles)
    2) Tree-of-Life scaffold (10 sephirot + 22 paths)
    3) Fibonacci curve (log spiral polyline)
    4) Double-helix lattice (two phase-shifted strands)

  All functions are pure and run once; no motion, no dependencies.
  Layers drawn in order:
    1) Vesica field — intersecting circles forming a calm grid
    2) Tree-of-Life scaffold — 10 sephirot nodes + 22 paths
    3) Fibonacci curve — logarithmic spiral using 144 sampled points
    4) Double-helix lattice — two phase-shifted strands with 33 cross rungs

  All functions are pure and run once; no motion, no dependencies.
  Functions are pure and run once; no motion, no dependencies.
*/

export function renderHelix(ctx, { width, height, palette, NUM }) {
  if (!ctx) {
    return;
  }

  const layers = ensureLayers(palette.layers, palette.ink);

=======
  Layers (drawn in depth order):
    1) Vesica field (intersecting circles with luminous grid)
    2) Tree-of-Life scaffold (10 nodes, 22 paths)
    3) Fibonacci curve (logarithmic spiral with 144 samples)
    4) Double-helix lattice (two strands, 33 cross rungs)

  All functions below are pure and execute once to preserve stillness.
*/

export function renderHelix(ctx, { width, height, palette, NUM, notice }) {
>>>>>>> b2d977b5
  ctx.save();

<<<<<<< HEAD
  // Layer order preserves visual depth without animation.
  drawVesica(ctx, width, height, layers[0], NUM);
  drawTree(ctx, width, height, layers[1], layers[2], NUM);
  drawFibonacci(ctx, width, height, layers[3], NUM);
  drawHelix(ctx, width, height, { a: layers[4], b: layers[5], rung: palette.ink }, NUM);
  // Layer order preserves depth without motion
=======
  fillBackground(ctx, width, height, palette, NUM);
>>>>>>> b2d977b5
  drawVesica(ctx, width, height, palette.layers[0], NUM);
  drawTree(
    ctx,
    width,
    height,
    {
      path: palette.layers[1],
      node: palette.layers[2],
      halo: palette.layers[5]
    },
    NUM
  );
  drawFibonacci(ctx, width, height, palette.layers[3], NUM);
  drawHelix(
    ctx,
    width,
    height,
    {
      strandA: palette.layers[4],
      strandB: palette.layers[5],
      rung: palette.ink
    },
    NUM
  );

  if (typeof notice === "string" && notice.trim().length > 0) {
    drawNotice(ctx, width, height, palette.ink, notice.trim());
  }

  ctx.restore();
}

<<<<<<< HEAD
function ensureLayers(layerList = [], fallback) {
  const required = 6;
  const resolved = [];
  for (let i = 0; i < required; i++) {
    resolved[i] = layerList[i] || fallback;
  }
  return resolved;
}

/* Layer 1: Vesica field ---------------------------------------------------- */
function drawVesica(ctx, w, h, color, NUM) {
  // ND-safe: thin strokes, gentle overlap grid referencing triadic and septenary steps.
  const radius = Math.min(w, h) / NUM.THREE;
  const offset = radius / NUM.SEVEN;
  const stride = offset * NUM.NINE;

  ctx.save();
  ctx.strokeStyle = color;
  ctx.lineWidth = 1;
  ctx.globalAlpha = 0.45;

  for (let y = radius; y <= h + radius; y += stride) {
    for (let x = radius; x <= w + radius; x += stride) {
      drawCircle(ctx, x - offset, y, radius);
      drawCircle(ctx, x + offset, y, radius);
    }
  }

  ctx.restore();
}

function drawCircle(ctx, cx, cy, r) {
  ctx.beginPath();
  ctx.arc(cx, cy, r, 0, Math.PI * 2);
  ctx.stroke();
}

/* Layer 2: Tree-of-Life scaffold ------------------------------------------- */
function drawTree(ctx, w, h, edgeColor, nodeColor, NUM) {
  /* Tree-of-Life: static 10 node scaffold with 22 connective paths.
     ND-safe: soft strokes, filled nodes for focus anchors. */
  const nodes = [
    [0.5, 0.08],
    [0.35, 0.2],
    [0.65, 0.2],
    [0.25, 0.38],
    [0.75, 0.38],
    [0.5, 0.46],
    [0.32, 0.64],
    [0.68, 0.64],
    [0.5, 0.72],
    [0.5, 0.9]
  ].map(([nx, ny]) => [nx * w, ny * h]);

  const edges = [
    [0, 1], [0, 2], [1, 2],
    [1, 3], [1, 5], [2, 4], [2, 5],
    [3, 4], [3, 5], [4, 5],
    [3, 6], [5, 6], [4, 7], [5, 7], [6, 7],
    [6, 8], [7, 8], [8, 9],
    [3, 8], [4, 8], [1, 4], [2, 3]
  ]; // 22 paths honoring tarot majors.

  ctx.save();
  ctx.strokeStyle = edgeColor;
  ctx.lineWidth = 1.5;
  ctx.globalAlpha = 0.6;
  edges.forEach(([a, b]) => {
    const [x1, y1] = nodes[a];
    const [x2, y2] = nodes[b];
    ctx.beginPath();
    ctx.moveTo(x1, y1);
    ctx.lineTo(x2, y2);
    ctx.stroke();
  });

  ctx.fillStyle = nodeColor;
  ctx.globalAlpha = 0.85;
  const radius = Math.min(w, h) / (NUM.TWENTYTWO * 2);
  nodes.forEach(([x, y]) => {
    ctx.beginPath();
    ctx.arc(x, y, radius, 0, Math.PI * 2);
    ctx.fill();
  });

  ctx.restore();
}

/* Layer 3: Fibonacci curve -------------------------------------------------- */
function drawFibonacci(ctx, w, h, color, NUM) {
  // ND-safe: static spiral with consistent stroke weight and no motion.
  const cx = w / 2;
  const cy = h / 2;
  const base = Math.min(w, h) / NUM.NINETYNINE;
  const phi = (1 + Math.sqrt(5)) / 2;
/* Layer 1: Vesica field — calm grid of intersecting circles */
/* Layer 1: Vesica field ---------------------------------------------------- */
/* Layer 1: Vesica field -- calm grid of intersecting circles */
function drawVesica(ctx, w, h, color, NUM) {
  const r = Math.min(w, h) / NUM.THREE; // triadic radius
  const step = r / NUM.SEVEN;           // septenary spacing
  ctx.save();
  ctx.strokeStyle = color;
  ctx.lineWidth = 1;
  for (let y = r; y < h; y += step * NUM.NINE) {
    for (let x = r; x < w; x += step * NUM.NINE) {
      ctx.beginPath();
      ctx.arc(x - step, y, r, 0, Math.PI * 2);
      ctx.stroke();
      ctx.beginPath();
      ctx.arc(x + step, y, r, 0, Math.PI * 2);
      ctx.stroke();
function drawVesica(ctx, w, h, color, NUM) {
  /* Vesica field: calm outline grid built from overlapping circles.
     ND-safe: thin lines, generous spacing. */
  const r = Math.min(w, h) / NUM.THREE;      // base radius from sacred triad
  const step = r / NUM.SEVEN;                // spacing guided by 7
/* Layer 1: Vesica field — calm grid of intersecting circles */
function drawVesica(ctx, w, h, color, NUM) {
  // ND-safe: thin lines, generous spacing
  const r = Math.min(w, h) / NUM.THREE;       // triadic radius
  const step = r / NUM.SEVEN;                 // septenary spacing
=======
/* Layer 0: Gradient background -------------------------------------------- */
function fillBackground(ctx, width, height, palette, NUM) {
  /* ND-safe: slow gradients echo the provided art without motion. */
  ctx.fillStyle = palette.bg;
  ctx.fillRect(0, 0, width, height);
>>>>>>> b2d977b5

  const outerRadius = Math.max(width, height);
  const focusRadius = outerRadius / NUM.NINE;
  const celestial = ctx.createRadialGradient(
    width / 2,
    height * 0.18,
    focusRadius,
    width / 2,
    height / 2,
    outerRadius
  );
  celestial.addColorStop(0, withAlpha(palette.layers[0], 0.35));
  celestial.addColorStop(0.4, withAlpha(palette.layers[5], 0.12));
  celestial.addColorStop(1, "rgba(0, 0, 0, 0)");

  ctx.fillStyle = celestial;
  ctx.fillRect(0, 0, width, height);

  const grounding = ctx.createLinearGradient(0, 0, 0, height);
  grounding.addColorStop(0, withAlpha(palette.layers[1], 0.08));
  grounding.addColorStop(1, withAlpha(palette.bg, 0));

  ctx.fillStyle = grounding;
  ctx.fillRect(0, 0, width, height);
}

/* Layer 1: Vesica field --------------------------------------------------- */
function drawVesica(ctx, width, height, color, NUM) {
  /* Vesica field: luminous outline grid built from overlapping circles. */
  const radius = Math.min(width, height) / NUM.THREE;
  const spacing = radius / NUM.SEVEN;
  const step = spacing * NUM.NINE;

  ctx.save();
  ctx.globalAlpha = 0.42;
  ctx.strokeStyle = color;
  ctx.lineWidth = 1;
  ctx.globalCompositeOperation = "lighter";

  for (let y = radius; y < height + radius; y += step) {
    for (let x = radius; x < width + radius; x += step) {
      ctx.beginPath();
      ctx.arc(x - spacing, y, radius, 0, Math.PI * 2);
      ctx.stroke();

      ctx.beginPath();
      ctx.arc(x + spacing, y, radius, 0, Math.PI * 2);
      ctx.stroke();
    }
  }

  ctx.restore();
}

/* Layer 2: Tree-of-Life scaffold ------------------------------------------ */
function drawTree(ctx, width, height, colors, NUM) {
  /* Tree-of-Life: static layout to respect sacred order without motion. */
  const nodeRadius = Math.min(width, height) / NUM.TWENTYTWO;

  const baseNodes = [
    [0.5, 0.05],
    [0.35, 0.18],
    [0.65, 0.18],
    [0.25, 0.35],
    [0.75, 0.35],
    [0.5, 0.48],
    [0.35, 0.65],
    [0.65, 0.65],
    [0.5, 0.78],
    [0.5, 0.9]
  ];

  const nodes = baseNodes.map(([nx, ny]) => ({
    x: nx * width,
    y: ny * height
  }));

  const paths = [
    [0, 1],
    [0, 2],
    [1, 2],
    [1, 3],
    [1, 5],
    [1, 4],
    [2, 4],
    [2, 5],
    [2, 3],
    [3, 4],
    [3, 5],
    [4, 5],
    [3, 6],
    [4, 7],
    [5, 6],
    [5, 7],
    [5, 8],
    [6, 7],
    [6, 8],
    [7, 8],
    [6, 9],
    [7, 9]
  ];

  ctx.save();
  ctx.strokeStyle = colors.path;
  ctx.lineWidth = 1;
  ctx.globalAlpha = 0.85;

  paths.forEach(([a, b]) => {
    const nodeA = nodes[a];
    const nodeB = nodes[b];
    ctx.beginPath();
    ctx.moveTo(nodeA.x, nodeA.y);
    ctx.lineTo(nodeB.x, nodeB.y);
    ctx.stroke();
  });

  ctx.fillStyle = colors.node;
  ctx.shadowColor = withAlpha(colors.halo, 0.35);
  ctx.shadowBlur = nodeRadius * 2.2;

  nodes.forEach((node) => {
    ctx.beginPath();
    ctx.arc(node.x, node.y, nodeRadius, 0, Math.PI * 2);
    ctx.fill();
  });

  ctx.restore();
}

/* Layer 3: Fibonacci curve ------------------------------------------------- */
function drawFibonacci(ctx, width, height, color, NUM) {
  /* Fibonacci spiral: static polyline for gentle, motionless flow. */
  const count = NUM.ONEFORTYFOUR;
  const centerX = width * 0.32;
  const centerY = height * 0.68;
  const baseRadius = Math.min(width, height) / NUM.ELEVEN;
  const growth = 1 + 1 / NUM.TWENTYTWO;
  const angleStep = Math.PI / NUM.ELEVEN;

  const points = createSpiralPoints({
    count,
    centerX,
    centerY,
    radius: baseRadius,
    growth,
    angleStep
  });

  if (points.length < 2) {
    return;
  }

  ctx.save();
  const gradient = ctx.createLinearGradient(centerX, centerY - baseRadius, centerX, centerY + baseRadius * growth);
  gradient.addColorStop(0, withAlpha(color, 0));
  gradient.addColorStop(0.25, withAlpha(color, 0.65));
  gradient.addColorStop(1, withAlpha(color, 0.9));

  ctx.strokeStyle = gradient;
  ctx.lineWidth = 2;
  ctx.globalAlpha = 0.9;
  ctx.lineJoin = "round";

  ctx.beginPath();
  ctx.moveTo(points[0].x, points[0].y);
  for (let i = 1; i < points.length; i += 1) {
    ctx.lineTo(points[i].x, points[i].y);
  }
  ctx.stroke();

  ctx.restore();
}

function createSpiralPoints({ count, centerX, centerY, radius, growth, angleStep }) {
  const pts = [];
  let currentRadius = radius;
  let angle = 0;

  for (let i = 0; i < count; i += 1) {
    pts.push({
      x: centerX + Math.cos(angle) * currentRadius,
      y: centerY + Math.sin(angle) * currentRadius
    });
    currentRadius *= growth;
    angle += angleStep;
  }

  return pts;
}

/* Layer 4: Double-helix lattice ------------------------------------------- */
function drawHelix(ctx, width, height, colors, NUM) {
  /* Double helix: two strands plus 33 cross rungs, all static. */
  const count = NUM.NINETYNINE;
  const top = height * 0.12;
  const bottom = height * 0.92;
  const centerX = width * 0.68;
  const amplitude = width / NUM.TWENTYTWO;
  const twists = NUM.THREE;

  const strandA = createHelixStrand({
    count,
    top,
    bottom,
    centerX,
    amplitude,
    phase: 0,
    twists
  });
  const strandB = createHelixStrand({
    count,
    top,
    bottom,
    centerX,
    amplitude,
    phase: Math.PI,
    twists
  });

  ctx.save();
  ctx.lineWidth = 2;
<<<<<<< HEAD
  ctx.globalAlpha = 0.75;
  ctx.beginPath();

  for (let i = 0; i <= NUM.ONEFORTYFOUR; i++) {
    const angle = (i / NUM.ELEVEN) * Math.PI;
    const radius = base * Math.pow(phi, i / NUM.TWENTYTWO);
    const x = cx + Math.cos(angle) * radius;
    const y = cy + Math.sin(angle) * radius;
    if (i === 0) {
      ctx.moveTo(x, y);
    } else {
      ctx.lineTo(x, y);
    }
=======
  ctx.lineJoin = "round";

  const helixGlow = ctx.createLinearGradient(centerX - amplitude, top, centerX + amplitude, bottom);
  helixGlow.addColorStop(0, withAlpha(colors.strandA, 0.6));
  helixGlow.addColorStop(1, withAlpha(colors.strandB, 0.6));

  ctx.strokeStyle = helixGlow;
  ctx.shadowColor = withAlpha(colors.rung, 0.25);
  ctx.shadowBlur = amplitude * 0.35;
  drawPolyline(ctx, strandA);

  ctx.strokeStyle = helixGlow;
  drawPolyline(ctx, strandB);

  ctx.strokeStyle = colors.rung;
  ctx.lineWidth = 1;
  ctx.shadowBlur = amplitude * 0.25;
  const rungCount = NUM.THIRTYTHREE;
  for (let i = 0; i < rungCount; i += 1) {
    const t = rungCount === 1 ? 0 : i / (rungCount - 1);
    const index = Math.min(strandA.length - 1, Math.round(t * (strandA.length - 1)));
    const pointA = strandA[index];
    const pointB = strandB[index];
    ctx.beginPath();
    ctx.moveTo(pointA.x, pointA.y);
    ctx.lineTo(pointB.x, pointB.y);
    ctx.stroke();
>>>>>>> b2d977b5
  }

  ctx.restore();
}

<<<<<<< HEAD
/* Layer 4: Double-helix lattice -------------------------------------------- */
function drawHelix(ctx, w, h, colors, NUM) {
  /* Double helix: two static strands with 33 rungs.
     ND-safe: no motion; amplitude trimmed for calm breathing space. */
  const cycles = NUM.NINE; // nine rhythm waves across width
  const freq = (Math.PI * 2 * cycles) / w;
  const amplitude = h / NUM.THREE;
  const offsetY = h / 2;
  const phase = Math.PI / NUM.ELEVEN;
  const strandCount = NUM.ONEFORTYFOUR;
  const stepX = w / strandCount;
/* Layer 4: Double-helix lattice — two static strands with rungs */
/* Layer 4: Double-helix lattice ------------------------------------------- */
function drawHelix(ctx, w, h, colors, NUM) {
  /* Double-helix lattice: two static strands with cross rungs.
     ND-safe: even spacing, no motion. */
  const amp = h / NUM.NINE;
  const waves = NUM.ELEVEN;
  const steps = NUM.NINETYNINE;
/* Layer 4: Double-helix lattice -- two static strands with rungs */
function drawHelix(ctx, w, h, colors, NUM) {
  const amp = h / NUM.NINE;       // gentle amplitude
  const waves = NUM.ELEVEN;       // helix turns
  const steps = NUM.NINETYNINE;   // sampling
/* Layer 4: Double-helix lattice — two static strands with rungs */
function drawHelix(ctx, w, h, colors, NUM) {
  // ND-safe: even spacing, no motion
  const amp = h / NUM.NINE;
  const waves = NUM.ELEVEN;
  const steps = NUM.NINETYNINE;

  ctx.save();
  ctx.lineWidth = 2;

  // Strand A
  ctx.strokeStyle = colors.a;
  ctx.globalAlpha = 0.8;
  ctx.beginPath();
  for (let i = 0; i <= strandCount; i++) {
    const x = i * stepX;
    const y = helixY(x, freq, amplitude, offsetY, 0, 1);
    if (i === 0) {
      ctx.moveTo(x, y);
    } else {
      ctx.lineTo(x, y);
    }
=======
function createHelixStrand({ count, top, bottom, centerX, amplitude, phase, twists }) {
  const pts = [];
  for (let i = 0; i < count; i += 1) {
    const t = count === 1 ? 0 : i / (count - 1);
    const y = top + (bottom - top) * t;
    const angle = phase + t * Math.PI * twists;
    const offset = Math.sin(angle) * amplitude;
    pts.push({ x: centerX + offset, y });
>>>>>>> b2d977b5
  }
  return pts;
}

<<<<<<< HEAD
  // Strand B with slight amplitude trim for layered depth
  ctx.strokeStyle = colors.b;
  ctx.globalAlpha = 0.8;
  ctx.beginPath();
  for (let i = 0; i <= strandCount; i++) {
    const x = i * stepX;
    const y = helixY(x, freq, amplitude, offsetY, phase, 0.85);
    if (i === 0) {
      ctx.moveTo(x, y);
    } else {
      ctx.lineTo(x, y);
    }
=======
function drawPolyline(ctx, pts) {
  if (pts.length === 0) {
    return;
  }
  ctx.beginPath();
  ctx.moveTo(pts[0].x, pts[0].y);
  for (let i = 1; i < pts.length; i += 1) {
    ctx.lineTo(pts[i].x, pts[i].y);
>>>>>>> b2d977b5
  }
  ctx.stroke();
}

<<<<<<< HEAD
  // Cross rungs unify strands at 33 points.
  // cross rungs
  ctx.strokeStyle = colors.rung;
  ctx.globalAlpha = 0.35;
  const rungCount = NUM.THIRTYTHREE;
  for (let i = 0; i <= rungCount; i++) {
    const x = (i / rungCount) * w;
    const y1 = helixY(x, freq, amplitude, offsetY, 0, 1);
    const y2 = helixY(x, freq, amplitude, offsetY, phase, 0.85);
    ctx.beginPath();
    ctx.moveTo(x, y1);
    ctx.lineTo(x, y2);
    ctx.stroke();
=======
/* Layer 5: Inline notice --------------------------------------------------- */
function drawNotice(ctx, width, height, inkHex, message) {
  /* Inline fallback notice keeps the reader informed without alerts. */
  ctx.save();
  ctx.fillStyle = withAlpha(inkHex, 0.75);
  ctx.font = "14px 'Segoe UI', system-ui, sans-serif";
  ctx.textBaseline = "middle";
  ctx.shadowColor = withAlpha(inkHex, 0.18);
  ctx.shadowBlur = 6;
  const padding = 18;
  ctx.fillText(message, padding, height - padding);
  ctx.restore();
}

/* Utilities ---------------------------------------------------------------- */
function withAlpha(hex, alpha) {
  const rgb = hexToRgb(hex);
  if (!rgb) {
    return `rgba(255, 255, 255, ${alpha})`;
>>>>>>> b2d977b5
  }
  const { r, g, b } = rgb;
  return `rgba(${r}, ${g}, ${b}, ${alpha})`;
}

<<<<<<< HEAD
  ctx.restore();
}

function helixY(x, freq, amplitude, offsetY, phase, scale) {
  return offsetY + Math.sin(freq * x + phase) * amplitude * scale;
=======
function hexToRgb(hex) {
  if (typeof hex !== "string") {
    return null;
  }
  const normalized = hex.replace(/^#/, "");
  if (normalized.length !== 6) {
    return null;
  }
  const int = Number.parseInt(normalized, 16);
  if (Number.isNaN(int)) {
    return null;
  }
  return {
    r: (int >> 16) & 255,
    g: (int >> 8) & 255,
    b: int & 255
  };
>>>>>>> b2d977b5
}<|MERGE_RESOLUTION|>--- conflicted
+++ resolved
@@ -2,7 +2,6 @@
   helix-renderer.mjs
   ND-safe static renderer for layered sacred geometry.
 
-<<<<<<< HEAD
   Layers rendered in depth order:
     1) Vesica field - intersecting circles forming a calm grid
     2) Tree-of-Life scaffold - 10 sephirot nodes with 22 connective paths
@@ -34,7 +33,6 @@
 
   const layers = ensureLayers(palette.layers, palette.ink);
 
-=======
   Layers (drawn in depth order):
     1) Vesica field (intersecting circles with luminous grid)
     2) Tree-of-Life scaffold (10 nodes, 22 paths)
@@ -45,19 +43,15 @@
 */
 
 export function renderHelix(ctx, { width, height, palette, NUM, notice }) {
->>>>>>> b2d977b5
-  ctx.save();
-
-<<<<<<< HEAD
+  ctx.save();
+
   // Layer order preserves visual depth without animation.
   drawVesica(ctx, width, height, layers[0], NUM);
   drawTree(ctx, width, height, layers[1], layers[2], NUM);
   drawFibonacci(ctx, width, height, layers[3], NUM);
   drawHelix(ctx, width, height, { a: layers[4], b: layers[5], rung: palette.ink }, NUM);
   // Layer order preserves depth without motion
-=======
   fillBackground(ctx, width, height, palette, NUM);
->>>>>>> b2d977b5
   drawVesica(ctx, width, height, palette.layers[0], NUM);
   drawTree(
     ctx,
@@ -90,7 +84,6 @@
   ctx.restore();
 }
 
-<<<<<<< HEAD
 function ensureLayers(layerList = [], fallback) {
   const required = 6;
   const resolved = [];
@@ -213,13 +206,11 @@
   // ND-safe: thin lines, generous spacing
   const r = Math.min(w, h) / NUM.THREE;       // triadic radius
   const step = r / NUM.SEVEN;                 // septenary spacing
-=======
 /* Layer 0: Gradient background -------------------------------------------- */
 function fillBackground(ctx, width, height, palette, NUM) {
   /* ND-safe: slow gradients echo the provided art without motion. */
   ctx.fillStyle = palette.bg;
   ctx.fillRect(0, 0, width, height);
->>>>>>> b2d977b5
 
   const outerRadius = Math.max(width, height);
   const focusRadius = outerRadius / NUM.NINE;
@@ -441,7 +432,6 @@
 
   ctx.save();
   ctx.lineWidth = 2;
-<<<<<<< HEAD
   ctx.globalAlpha = 0.75;
   ctx.beginPath();
 
@@ -455,7 +445,6 @@
     } else {
       ctx.lineTo(x, y);
     }
-=======
   ctx.lineJoin = "round";
 
   const helixGlow = ctx.createLinearGradient(centerX - amplitude, top, centerX + amplitude, bottom);
@@ -483,13 +472,11 @@
     ctx.moveTo(pointA.x, pointA.y);
     ctx.lineTo(pointB.x, pointB.y);
     ctx.stroke();
->>>>>>> b2d977b5
-  }
-
-  ctx.restore();
-}
-
-<<<<<<< HEAD
+  }
+
+  ctx.restore();
+}
+
 /* Layer 4: Double-helix lattice -------------------------------------------- */
 function drawHelix(ctx, w, h, colors, NUM) {
   /* Double helix: two static strands with 33 rungs.
@@ -536,7 +523,6 @@
     } else {
       ctx.lineTo(x, y);
     }
-=======
 function createHelixStrand({ count, top, bottom, centerX, amplitude, phase, twists }) {
   const pts = [];
   for (let i = 0; i < count; i += 1) {
@@ -545,12 +531,10 @@
     const angle = phase + t * Math.PI * twists;
     const offset = Math.sin(angle) * amplitude;
     pts.push({ x: centerX + offset, y });
->>>>>>> b2d977b5
   }
   return pts;
 }
 
-<<<<<<< HEAD
   // Strand B with slight amplitude trim for layered depth
   ctx.strokeStyle = colors.b;
   ctx.globalAlpha = 0.8;
@@ -563,7 +547,6 @@
     } else {
       ctx.lineTo(x, y);
     }
-=======
 function drawPolyline(ctx, pts) {
   if (pts.length === 0) {
     return;
@@ -572,12 +555,10 @@
   ctx.moveTo(pts[0].x, pts[0].y);
   for (let i = 1; i < pts.length; i += 1) {
     ctx.lineTo(pts[i].x, pts[i].y);
->>>>>>> b2d977b5
   }
   ctx.stroke();
 }
 
-<<<<<<< HEAD
   // Cross rungs unify strands at 33 points.
   // cross rungs
   ctx.strokeStyle = colors.rung;
@@ -591,7 +572,6 @@
     ctx.moveTo(x, y1);
     ctx.lineTo(x, y2);
     ctx.stroke();
-=======
 /* Layer 5: Inline notice --------------------------------------------------- */
 function drawNotice(ctx, width, height, inkHex, message) {
   /* Inline fallback notice keeps the reader informed without alerts. */
@@ -611,19 +591,11 @@
   const rgb = hexToRgb(hex);
   if (!rgb) {
     return `rgba(255, 255, 255, ${alpha})`;
->>>>>>> b2d977b5
   }
   const { r, g, b } = rgb;
   return `rgba(${r}, ${g}, ${b}, ${alpha})`;
 }
 
-<<<<<<< HEAD
-  ctx.restore();
-}
-
-function helixY(x, freq, amplitude, offsetY, phase, scale) {
-  return offsetY + Math.sin(freq * x + phase) * amplitude * scale;
-=======
 function hexToRgb(hex) {
   if (typeof hex !== "string") {
     return null;
@@ -641,5 +613,8 @@
     g: (int >> 8) & 255,
     b: int & 255
   };
->>>>>>> b2d977b5
+}
+
+function helixY(x, freq, amplitude, offsetY, phase, scale) {
+  return offsetY + Math.sin(freq * x + phase) * amplitude * scale;
 }