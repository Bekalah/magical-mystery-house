--- conflicted
+++ resolved
@@ -7,7 +7,6 @@
     2) Tree-of-Life scaffold – 10 sephirot nodes + 22 paths
     3) Fibonacci curve – logarithmic spiral approximated by polyline
     4) Double-helix lattice – two static strands with 33 cross rungs
-<<<<<<< HEAD
     1) Vesica field (intersecting circles)
     2) Tree-of-Life scaffold (10 nodes + 22 paths)
     3) Fibonacci curve (log spiral polyline)
@@ -17,8 +16,6 @@
     2) Tree-of-Life scaffold — 10 sephirot nodes + 22 connecting paths
     3) Fibonacci curve — logarithmic spiral approximated by polyline
     4) Double-helix lattice — two phase-shifted strands with 33 cross rungs
-=======
->>>>>>> 4cd39d9c
 
   Design: no motion, no external deps, ASCII quotes only.
 */
@@ -39,10 +36,7 @@
     b: palette.layers[5],
     rung: palette.ink
   }, NUM);
-<<<<<<< HEAD
   drawHelix(ctx, width, height, { a: palette.layers[4], b: palette.layers[5], rung: palette.ink }, NUM);
-=======
->>>>>>> 4cd39d9c
 
   ctx.restore();
 }
@@ -56,15 +50,12 @@
   ctx.save();
   ctx.strokeStyle = color;
   ctx.lineWidth = 1;
-<<<<<<< HEAD
   // ND-safe: thin lines, generous spacing
   ctx.save();
   ctx.strokeStyle = color;
   ctx.lineWidth = 1;
   const r = Math.min(w, h) / NUM.THREE;
   const step = r / NUM.SEVEN;
-=======
->>>>>>> 4cd39d9c
   for (let y = r; y < h; y += step * NUM.NINE) {
     for (let x = r; x < w; x += step * NUM.NINE) {
       ctx.beginPath(); ctx.arc(x - step, y, r, 0, Math.PI * 2); ctx.stroke();
@@ -89,7 +80,6 @@
     [4,5],[4,7],[5,6],[5,7],[5,8],[6,7],[6,8],[7,8],[6,9],[7,9],[8,9],[0,5]
   ];
   const r = Math.min(w, h) / NUM.ELEVEN;
-<<<<<<< HEAD
   ctx.save();
   ctx.strokeStyle = pathColor;
   ctx.lineWidth = 1;
@@ -114,15 +104,12 @@
     [3,6],[4,7],[5,6],[5,7],[6,8],[7,8],[8,9],
     [1,4],[2,3],[1,5],[2,6],[3,8],[4,8],[5,9],[6,9]
   ].slice(0, NUM.TWENTYTWO);
-=======
->>>>>>> 4cd39d9c
   ctx.save();
   ctx.strokeStyle = pathColor;
   ctx.lineWidth = 1;
   for (const [a,b] of paths) {
     const p1 = nodes[a], p2 = nodes[b];
     ctx.beginPath();
-<<<<<<< HEAD
     ctx.moveTo(nodes[a][0]*w, nodes[a][1]*h);
     ctx.lineTo(nodes[b][0]*w, nodes[b][1]*h);
     ctx.stroke();
@@ -164,7 +151,6 @@
   nodes.forEach(([x,y]) => {
     ctx.beginPath();
     ctx.arc(x, y, r, 0, Math.PI * 2);
-=======
     ctx.moveTo(p1.x * w, p1.y * h);
     ctx.lineTo(p2.x * w, p2.y * h);
     ctx.stroke();
@@ -173,7 +159,6 @@
   for (const p of nodes) {
     ctx.beginPath();
     ctx.arc(p.x * w, p.y * h, r, 0, Math.PI * 2);
->>>>>>> 4cd39d9c
     ctx.fill();
   }
   ctx.restore();
@@ -188,7 +173,6 @@
   const points = NUM.ONEFORTYFOUR;
   const phi = (1 + Math.sqrt(5)) / 2; // golden ratio
   const scale = Math.min(w, h) / NUM.THIRTYTHREE;
-<<<<<<< HEAD
   /* Fibonacci spiral: static logarithmic curve.
      ND-safe: single line, no animation. */
   const center = { x: w/NUM.THREE, y: h/NUM.THREE };
@@ -196,8 +180,6 @@
   const turns = NUM.THREE;
   const segs = NUM.ONEFORTYFOUR;
   const scale = Math.min(w, h) / NUM.SEVEN;
-=======
->>>>>>> 4cd39d9c
   ctx.save();
   ctx.strokeStyle = color;
   ctx.lineWidth = 2;
@@ -207,7 +189,6 @@
     const radius = scale * Math.pow(phi, i / NUM.TWENTYTWO);
     const x = cx + Math.cos(angle) * radius;
     const y = cy - Math.sin(angle) * radius;
-<<<<<<< HEAD
   for (let i = 0; i <= segs; i++) {
     const t = (turns * 2 * Math.PI) * (i / segs);
     const r = Math.pow(phi, t / (2 * Math.PI));
@@ -226,8 +207,6 @@
     const ang = t * Math.PI / NUM.ELEVEN;
     const x = w/2 + r * Math.cos(ang);
     const y = h/2 + r * Math.sin(ang);
-=======
->>>>>>> 4cd39d9c
     if (i === 0) ctx.moveTo(x, y); else ctx.lineTo(x, y);
   }
   ctx.stroke();
@@ -238,18 +217,14 @@
 function drawHelix(ctx, w, h, colors, NUM) {
   /* Double helix: two static sine strands with 33 rungs.
      ND-safe: even spacing, no motion. */
-<<<<<<< HEAD
 // Layer 4 ---------------------------------------------------------------
 function drawHelix(ctx, w, h, strandColor, rungColor, NUM) {
   /* Double-helix lattice: two static strands with cross rungs.
      ND-safe: fixed lines, no flashing. */
-=======
->>>>>>> 4cd39d9c
   const amp = h / NUM.NINE;
   const waves = NUM.ELEVEN;
   const steps = NUM.NINETYNINE;
   ctx.save();
-<<<<<<< HEAD
   ctx.lineWidth = 2;
   ctx.strokeStyle = strandColor;
 
@@ -260,11 +235,9 @@
   const waves = NUM.ELEVEN;
   const steps = NUM.NINETYNINE;
 
-=======
 
   // strand A
   ctx.strokeStyle = colors.a;
->>>>>>> 4cd39d9c
   ctx.lineWidth = 2;
   ctx.strokeStyle = colors.a;
   ctx.beginPath();
@@ -272,21 +245,15 @@
     const t = i / steps;
     const x = t * w;
     const y = h/2 + Math.sin(t * waves * 2*Math.PI) * amp;
-<<<<<<< HEAD
     const y = h/2 + Math.sin(t * waves * 2 * Math.PI) * amp;
-=======
->>>>>>> 4cd39d9c
     if (i === 0) ctx.moveTo(x, y); else ctx.lineTo(x, y);
   }
   ctx.stroke();
 
   // strand B phase shifted
   ctx.strokeStyle = colors.b;
-<<<<<<< HEAD
   // strand B
   ctx.strokeStyle = colors.b;
-=======
->>>>>>> 4cd39d9c
   ctx.beginPath();
   for (let i = 0; i <= steps; i++) {
     const t = i / steps;
@@ -298,12 +265,9 @@
 
   // cross rungs
   ctx.strokeStyle = colors.rung;
-<<<<<<< HEAD
   // rungs
   ctx.strokeStyle = rungColor;
   ctx.strokeStyle = colors.rung;
-=======
->>>>>>> 4cd39d9c
   ctx.lineWidth = 1;
   for (let i = 0; i <= NUM.THIRTYTHREE; i++) {
     const t = i / NUM.THIRTYTHREE;
@@ -311,11 +275,8 @@
     const phase = t * waves * 2*Math.PI;
     const y1 = h/2 + Math.sin(phase) * amp;
     const y2 = h/2 + Math.sin(phase + Math.PI) * amp;
-<<<<<<< HEAD
     const y1 = h/2 + Math.sin(t * waves * 2 * Math.PI) * amp;
     const y2 = h/2 + Math.sin(t * waves * 2 * Math.PI + Math.PI) * amp;
-=======
->>>>>>> 4cd39d9c
     ctx.beginPath();
     ctx.moveTo(x, y1);
     ctx.lineTo(x, y2);
