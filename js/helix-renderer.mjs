/*
  helix-renderer.mjs
  ND-safe static renderer for layered sacred geometry.

  Layers drawn in order:
    1) Vesica field — intersecting circles forming a calm grid
    2) Tree-of-Life scaffold — 10 sephirot nodes + 22 paths
    3) Fibonacci curve — logarithmic spiral using 144 samples
    4) Double-helix lattice — two phase-shifted strands with 33 cross rungs

  All functions are pure and run once; no motion, no dependencies.
<<<<<<< HEAD
  Functions are pure and run once; no motion, no dependencies.
=======
>>>>>>> f2024f46
*/

export function renderHelix(ctx, { width, height, palette, NUM }) {
  ctx.save();
  ctx.fillStyle = palette.bg;
  ctx.fillRect(0, 0, width, height);

  // Layer order preserves depth without motion
  drawVesica(ctx, width, height, palette.layers[0], NUM);
  drawTree(ctx, width, height, palette.layers[1], palette.layers[2], NUM);
  drawFibonacci(ctx, width, height, palette.layers[3], NUM);
  drawHelix(ctx, width, height, {
    a: palette.layers[4],
    b: palette.layers[5],
    rung: palette.ink
  }, NUM);
<<<<<<< HEAD
  drawHelix(ctx, width, height, { a: palette.layers[4], b: palette.layers[5], rung: palette.ink }, NUM);
=======
>>>>>>> f2024f46

  ctx.restore();
}

/* Layer 1: Vesica field ---------------------------------------------------- */
<<<<<<< HEAD
/* Layer 1: Vesica field -- calm grid of intersecting circles */
function drawVesica(ctx, w, h, color, NUM) {
  const r = Math.min(w, h) / NUM.THREE; // triadic radius
  const step = r / NUM.SEVEN;           // septenary spacing
  ctx.save();
  ctx.strokeStyle = color;
  ctx.lineWidth = 1;
=======
function drawVesica(ctx, w, h, color, NUM) {
  /* Vesica field: calm outline grid built from overlapping circles.
     ND-safe: thin lines, generous spacing. */
  const r = Math.min(w, h) / NUM.THREE;      // base radius from sacred triad
  const step = r / NUM.SEVEN;                // spacing guided by 7

  ctx.save();
  ctx.strokeStyle = color;
  ctx.lineWidth = 1;

>>>>>>> f2024f46
  for (let y = r; y < h; y += step * NUM.NINE) {
    for (let x = r; x < w; x += step * NUM.NINE) {
      ctx.beginPath(); ctx.arc(x - step, y, r, 0, Math.PI * 2); ctx.stroke();
      ctx.beginPath(); ctx.arc(x + step, y, r, 0, Math.PI * 2); ctx.stroke();
    }
  }

<<<<<<< HEAD
  ctx.restore();
}

/* Layer 2: Tree-of-Life scaffold ------------------------------------------- */
function drawTree(ctx, w, h, nodeColor, pathColor, NUM) {
  /* Tree-of-Life: 10 sephirot nodes linked by 22 paths.
     ND-safe: static layout, thin lines. */

  const nodes = [
    [0.5, 0.05], [0.75, 0.18], [0.25, 0.18],
    [0.25, 0.38], [0.75, 0.38], [0.5, 0.52],
    [0.25, 0.66], [0.75, 0.66], [0.5, 0.8], [0.5, 0.93]
  ].map(([x, y]) => [x * w, y * h]);

  const paths = [
    [0,1],[0,2],[0,5],
    [1,2],[1,5],[1,4],
    [2,3],[2,5],[2,4],
    [3,5],[3,6],
    [4,5],[4,7],
    [5,6],[5,7],[5,8],
    [6,7],[6,8],[6,9],
    [7,8],[7,9],
    [8,9]
      ctx.beginPath();
      ctx.arc(x - step, y, r, 0, Math.PI * 2);
      ctx.stroke();
      ctx.beginPath();
      ctx.arc(x + step, y, r, 0, Math.PI * 2);
      ctx.stroke();
    }
  }

  ctx.restore();
}

/* Layer 2: Tree-of-Life scaffold ------------------------------------------ */
function drawTree(ctx, w, h, pathColor, nodeColor, NUM) {
  /* Tree-of-Life: 10 nodes with 22 connective paths.
     ND-safe: static layout, readable contrast. */
  const nodes = [
    [0.5, 0.05], [0.75, 0.15], [0.25, 0.15],
    [0.75, 0.35], [0.25, 0.35], [0.5, 0.45],
    [0.75, 0.65], [0.25, 0.65], [0.5, 0.75], [0.5, 0.90]
  ];
  const edges = [
    [0,1],[0,2],
    [1,3],[1,4],[1,5],
    [2,3],[2,4],[2,5],
    [3,5],[3,6],[3,7],
    [4,5],[4,6],[4,7],
    [5,6],[5,7],[5,8],
    [6,8],[6,9],
    [7,8],[7,9],
    [8,9]
      ctx.beginPath();
      ctx.arc(x - step, y, r, 0, Math.PI * 2);
      ctx.stroke();
      ctx.beginPath();
      ctx.arc(x + step, y, r, 0, Math.PI * 2);
      ctx.stroke();
    }
  }
  ctx.restore();
}

/* Layer 2: Tree-of-Life scaffold -- nodes and paths */
function drawTree(ctx, w, h, pathColor, nodeColor, NUM) {
  const pts = [
    [0.5, 0.1],
    [0.25, 0.2],
    [0.75, 0.2],
    [0.25, 0.4],
    [0.75, 0.4],
    [0.5, 0.5],
    [0.25, 0.7],
    [0.75, 0.7],
    [0.5, 0.8],
    [0.5, 0.9]
  ].map(([x, y]) => [x * w, y * h]);

  const edges = [
    [0,1],[0,2],[1,2],[1,3],[1,5],[2,4],[2,5],[3,4],[3,5],[3,6],
    [4,5],[4,7],[5,6],[5,7],[5,8],[6,8],[6,9],[7,8],[7,9],[8,9],
    [1,7],[2,8]
=======
  ctx.restore();
}

/* Layer 2: Tree-of-Life scaffold ------------------------------------------- */
function drawTree(ctx, w, h, nodeColor, pathColor, NUM) {
  /* Tree-of-Life: 10 sephirot nodes linked by 22 paths.
     ND-safe: static layout, thin lines. */

  const nodes = [
    [0.5, 0.05], [0.75, 0.18], [0.25, 0.18],
    [0.25, 0.38], [0.75, 0.38], [0.5, 0.52],
    [0.25, 0.66], [0.75, 0.66], [0.5, 0.8], [0.5, 0.93]
  ].map(([x, y]) => [x * w, y * h]);

  const paths = [
    [0,1],[0,2],[0,5],
    [1,2],[1,5],[1,4],
    [2,3],[2,5],[2,4],
    [3,5],[3,6],
    [4,5],[4,7],
    [5,6],[5,7],[5,8],
    [6,7],[6,8],[6,9],
    [7,8],[7,9],
    [8,9]
>>>>>>> f2024f46
  ];

  ctx.save();
  ctx.strokeStyle = pathColor;
  ctx.lineWidth = 1;
  paths.forEach(([a, b]) => {
    const [x1, y1] = nodes[a];
    const [x2, y2] = nodes[b];
    ctx.beginPath();
    ctx.moveTo(x1, y1);
    ctx.lineTo(x2, y2);
<<<<<<< HEAD

  edges.forEach(([a,b]) => {
    const ax = nodes[a][0] * w, ay = nodes[a][1] * h;
    const bx = nodes[b][0] * w, by = nodes[b][1] * h;
    ctx.beginPath();
    ctx.moveTo(ax, ay);
    ctx.lineTo(bx, by);
=======
>>>>>>> f2024f46
    ctx.stroke();
  });

  ctx.fillStyle = nodeColor;
  const r = Math.min(w, h) / NUM.TWENTYTWO;
  nodes.forEach(([x, y]) => {
<<<<<<< HEAD
    ctx.beginPath();
    ctx.arc(x, y, r, 0, Math.PI * 2);
    ctx.fill();
  });

  ctx.restore();
}

/* Layer 3: Fibonacci curve ------------------------------------------------- */
function drawFibonacci(ctx, w, h, color, NUM) {
  /* Fibonacci spiral: static logarithmic curve.
     ND-safe: single stroke, no motion. */
  nodes.forEach(([x,y]) => {
=======
>>>>>>> f2024f46
    ctx.beginPath();
    ctx.arc(x * w, y * h, r, 0, Math.PI * 2);
    ctx.fill();
  });
<<<<<<< HEAD

  ctx.restore();
}

/* Layer 3: Fibonacci curve ------------------------------------------------- */
  ctx.lineWidth = 1.5;
  edges.forEach(([a, b]) => {
    ctx.beginPath();
  ctx.lineWidth = 1.5;
  edges.forEach(([a, b]) => {
    ctx.beginPath();
    ctx.moveTo(pts[a][0], pts[a][1]);
    ctx.lineTo(pts[b][0], pts[b][1]);
    ctx.stroke();
  });

  ctx.fillStyle = nodeColor;
  const r = Math.min(w, h) / NUM.TWENTYTWO;
  pts.forEach(([x, y]) => {
    ctx.beginPath();
    ctx.arc(x, y, r, 0, Math.PI * 2);
    ctx.fill();
  });
  ctx.restore();
}

/* Layer 3: Fibonacci curve -- static logarithmic spiral */
function drawFibonacci(ctx, w, h, color, NUM) {
  /* Logarithmic spiral with fixed samples.
     ND-safe: static polyline, no motion. */
=======

  ctx.restore();
}

/* Layer 3: Fibonacci curve ------------------------------------------------- */
function drawFibonacci(ctx, w, h, color, NUM) {
  /* Fibonacci spiral: static logarithmic curve.
     ND-safe: single stroke, no motion. */
>>>>>>> f2024f46
  const phi = (1 + Math.sqrt(5)) / 2;
  const samples = NUM.ONEFORTYFOUR;               // 144 points
  const scale = Math.min(w, h) / NUM.THIRTYTHREE; // gentle size
  const cx = w / 2;
  const cy = h / 2;

  ctx.save();
  ctx.strokeStyle = color;
  ctx.lineWidth = 2;
  ctx.beginPath();

  for (let i = 0; i <= samples; i++) {
    const theta = i * (Math.PI / NUM.ELEVEN);
    const r = scale * Math.pow(phi, theta / Math.PI);
    const x = w / 2 + Math.cos(theta) * r;
    const y = h / 2 - Math.sin(theta) * r;
    const r = scale * Math.pow(phi, theta / (Math.PI * 2));
    const x = cx + Math.cos(theta) * r;
    const y = cy + Math.sin(theta) * r;
    if (i === 0) ctx.moveTo(x, y); else ctx.lineTo(x, y);
  }

  ctx.stroke();
  ctx.restore();
}

/* Layer 4: Double-helix lattice ------------------------------------------- */
function drawHelix(ctx, w, h, colors, NUM) {
  /* Double-helix lattice: two static strands with cross rungs.
     ND-safe: even spacing, no motion. */
<<<<<<< HEAD
  const amp = h / NUM.NINE;
  const waves = NUM.ELEVEN;
  const steps = NUM.NINETYNINE;
/* Layer 4: Double-helix lattice -- two static strands with rungs */
function drawHelix(ctx, w, h, colors, NUM) {
=======
>>>>>>> f2024f46
  const amp = h / NUM.NINE;       // gentle amplitude
  const waves = NUM.ELEVEN;       // helix turns
  const steps = NUM.NINETYNINE;   // sampling

  ctx.save();
  ctx.lineWidth = 2;

  ctx.strokeStyle = colors.a;
  ctx.beginPath();
  for (let i = 0; i <= steps; i++) {
    const t = i / steps;
    const x = t * w;
    const y = h / 2 + Math.sin(t * waves * 2 * Math.PI) * amp;
    if (i === 0) ctx.moveTo(x, y); else ctx.lineTo(x, y);
  }
  ctx.stroke();

  ctx.strokeStyle = colors.b;
  ctx.beginPath();
  for (let i = 0; i <= steps; i++) {
    const t = i / steps;
    const x = t * w;
    const y = h / 2 + Math.sin(t * waves * 2 * Math.PI + Math.PI) * amp;
    if (i === 0) ctx.moveTo(x, y); else ctx.lineTo(x, y);
  }
  ctx.stroke();

  // cross rungs
  ctx.strokeStyle = colors.rung;
  ctx.lineWidth = 1;
  for (let i = 0; i <= NUM.THIRTYTHREE; i++) {
    const t = i / NUM.THIRTYTHREE;
    const x = t * w;
    const phase = t * waves * 2 * Math.PI;
    const y1 = h / 2 + Math.sin(phase) * amp;
    const y2 = h / 2 + Math.sin(phase + Math.PI) * amp;
    ctx.beginPath();
    ctx.moveTo(x, y1);
    ctx.lineTo(x, y2);
    ctx.stroke();
  }

  ctx.restore();
}<|MERGE_RESOLUTION|>--- conflicted
+++ resolved
@@ -9,10 +9,7 @@
     4) Double-helix lattice — two phase-shifted strands with 33 cross rungs
 
   All functions are pure and run once; no motion, no dependencies.
-<<<<<<< HEAD
   Functions are pure and run once; no motion, no dependencies.
-=======
->>>>>>> f2024f46
 */
 
 export function renderHelix(ctx, { width, height, palette, NUM }) {
@@ -29,16 +26,12 @@
     b: palette.layers[5],
     rung: palette.ink
   }, NUM);
-<<<<<<< HEAD
   drawHelix(ctx, width, height, { a: palette.layers[4], b: palette.layers[5], rung: palette.ink }, NUM);
-=======
->>>>>>> f2024f46
 
   ctx.restore();
 }
 
 /* Layer 1: Vesica field ---------------------------------------------------- */
-<<<<<<< HEAD
 /* Layer 1: Vesica field -- calm grid of intersecting circles */
 function drawVesica(ctx, w, h, color, NUM) {
   const r = Math.min(w, h) / NUM.THREE; // triadic radius
@@ -46,7 +39,6 @@
   ctx.save();
   ctx.strokeStyle = color;
   ctx.lineWidth = 1;
-=======
 function drawVesica(ctx, w, h, color, NUM) {
   /* Vesica field: calm outline grid built from overlapping circles.
      ND-safe: thin lines, generous spacing. */
@@ -57,7 +49,6 @@
   ctx.strokeStyle = color;
   ctx.lineWidth = 1;
 
->>>>>>> f2024f46
   for (let y = r; y < h; y += step * NUM.NINE) {
     for (let x = r; x < w; x += step * NUM.NINE) {
       ctx.beginPath(); ctx.arc(x - step, y, r, 0, Math.PI * 2); ctx.stroke();
@@ -65,7 +56,6 @@
     }
   }
 
-<<<<<<< HEAD
   ctx.restore();
 }
 
@@ -151,7 +141,6 @@
     [0,1],[0,2],[1,2],[1,3],[1,5],[2,4],[2,5],[3,4],[3,5],[3,6],
     [4,5],[4,7],[5,6],[5,7],[5,8],[6,8],[6,9],[7,8],[7,9],[8,9],
     [1,7],[2,8]
-=======
   ctx.restore();
 }
 
@@ -176,7 +165,6 @@
     [6,7],[6,8],[6,9],
     [7,8],[7,9],
     [8,9]
->>>>>>> f2024f46
   ];
 
   ctx.save();
@@ -188,7 +176,6 @@
     ctx.beginPath();
     ctx.moveTo(x1, y1);
     ctx.lineTo(x2, y2);
-<<<<<<< HEAD
 
   edges.forEach(([a,b]) => {
     const ax = nodes[a][0] * w, ay = nodes[a][1] * h;
@@ -196,15 +183,12 @@
     ctx.beginPath();
     ctx.moveTo(ax, ay);
     ctx.lineTo(bx, by);
-=======
->>>>>>> f2024f46
     ctx.stroke();
   });
 
   ctx.fillStyle = nodeColor;
   const r = Math.min(w, h) / NUM.TWENTYTWO;
   nodes.forEach(([x, y]) => {
-<<<<<<< HEAD
     ctx.beginPath();
     ctx.arc(x, y, r, 0, Math.PI * 2);
     ctx.fill();
@@ -218,13 +202,10 @@
   /* Fibonacci spiral: static logarithmic curve.
      ND-safe: single stroke, no motion. */
   nodes.forEach(([x,y]) => {
-=======
->>>>>>> f2024f46
     ctx.beginPath();
     ctx.arc(x * w, y * h, r, 0, Math.PI * 2);
     ctx.fill();
   });
-<<<<<<< HEAD
 
   ctx.restore();
 }
@@ -255,7 +236,6 @@
 function drawFibonacci(ctx, w, h, color, NUM) {
   /* Logarithmic spiral with fixed samples.
      ND-safe: static polyline, no motion. */
-=======
 
   ctx.restore();
 }
@@ -264,7 +244,6 @@
 function drawFibonacci(ctx, w, h, color, NUM) {
   /* Fibonacci spiral: static logarithmic curve.
      ND-safe: single stroke, no motion. */
->>>>>>> f2024f46
   const phi = (1 + Math.sqrt(5)) / 2;
   const samples = NUM.ONEFORTYFOUR;               // 144 points
   const scale = Math.min(w, h) / NUM.THIRTYTHREE; // gentle size
@@ -295,14 +274,11 @@
 function drawHelix(ctx, w, h, colors, NUM) {
   /* Double-helix lattice: two static strands with cross rungs.
      ND-safe: even spacing, no motion. */
-<<<<<<< HEAD
   const amp = h / NUM.NINE;
   const waves = NUM.ELEVEN;
   const steps = NUM.NINETYNINE;
 /* Layer 4: Double-helix lattice -- two static strands with rungs */
 function drawHelix(ctx, w, h, colors, NUM) {
-=======
->>>>>>> f2024f46
   const amp = h / NUM.NINE;       // gentle amplitude
   const waves = NUM.ELEVEN;       // helix turns
   const steps = NUM.NINETYNINE;   // sampling
