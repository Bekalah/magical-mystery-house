--- conflicted
+++ resolved
@@ -2,7 +2,6 @@
   helix-renderer.mjs
   ND-safe static renderer for layered sacred geometry.
 
-<<<<<<< HEAD
   Layers rendered in depth order:
     1) Vesica field - intersecting circles forming a calm grid
     2) Tree-of-Life scaffold - 10 sephirot nodes with 22 connective paths
@@ -10,7 +9,6 @@
     4) Double-helix lattice - two phase-shifted strands with 33 cross rungs
 
   Each helper is a small pure function invoked once; no motion, no dependencies.
-=======
   Layers:
     1) Vesica field (intersecting circles)
     2) Tree-of-Life scaffold (10 sephirot + 22 paths)
@@ -26,7 +24,6 @@
 
   All functions are pure and run once; no motion, no dependencies.
   Functions are pure and run once; no motion, no dependencies.
->>>>>>> d0e1600e
 */
 
 export function renderHelix(ctx, { width, height, palette, NUM }) {
@@ -40,13 +37,11 @@
   ctx.fillStyle = palette.bg;
   ctx.fillRect(0, 0, width, height);
 
-<<<<<<< HEAD
   // Layer order preserves visual depth without animation.
   drawVesica(ctx, width, height, layers[0], NUM);
   drawTree(ctx, width, height, layers[1], layers[2], NUM);
   drawFibonacci(ctx, width, height, layers[3], NUM);
   drawHelix(ctx, width, height, { a: layers[4], b: layers[5], rung: palette.ink }, NUM);
-=======
   // Layer order preserves depth without motion
   drawVesica(ctx, width, height, palette.layers[0], NUM);
   drawTree(ctx, width, height, palette.layers[1], palette.layers[2], NUM);
@@ -57,12 +52,10 @@
     rung: palette.ink
   }, NUM);
   drawHelix(ctx, width, height, { a: palette.layers[4], b: palette.layers[5], rung: palette.ink }, NUM);
->>>>>>> d0e1600e
-
-  ctx.restore();
-}
-
-<<<<<<< HEAD
+
+  ctx.restore();
+}
+
 function ensureLayers(layerList = [], fallback) {
   const required = 6;
   const resolved = [];
@@ -158,7 +151,6 @@
   const cy = h / 2;
   const base = Math.min(w, h) / NUM.NINETYNINE;
   const phi = (1 + Math.sqrt(5)) / 2;
-=======
 /* Layer 1: Vesica field — calm grid of intersecting circles */
 /* Layer 1: Vesica field ---------------------------------------------------- */
 /* Layer 1: Vesica field -- calm grid of intersecting circles */
@@ -445,12 +437,10 @@
   const scale = Math.min(w, h) / NUM.THIRTYTHREE; // gentle size
   const cx = w / 2;
   const cy = h / 2;
->>>>>>> d0e1600e
 
   ctx.save();
   ctx.strokeStyle = color;
   ctx.lineWidth = 2;
-<<<<<<< HEAD
   ctx.globalAlpha = 0.75;
   ctx.beginPath();
 
@@ -464,26 +454,12 @@
     } else {
       ctx.lineTo(x, y);
     }
-=======
-  ctx.beginPath();
-
-  for (let i = 0; i <= samples; i++) {
-    const theta = i * (Math.PI / NUM.ELEVEN);
-    const r = scale * Math.pow(phi, theta / Math.PI);
-    const x = w / 2 + Math.cos(theta) * r;
-    const y = h / 2 - Math.sin(theta) * r;
-    const r = scale * Math.pow(phi, theta / (Math.PI * 2));
-    const x = cx + Math.cos(theta) * r;
-    const y = cy + Math.sin(theta) * r;
-    if (i === 0) ctx.moveTo(x, y); else ctx.lineTo(x, y);
->>>>>>> d0e1600e
   }
 
   ctx.stroke();
   ctx.restore();
 }
 
-<<<<<<< HEAD
 /* Layer 4: Double-helix lattice -------------------------------------------- */
 function drawHelix(ctx, w, h, colors, NUM) {
   /* Double helix: two static strands with 33 rungs.
@@ -495,7 +471,6 @@
   const phase = Math.PI / NUM.ELEVEN;
   const strandCount = NUM.ONEFORTYFOUR;
   const stepX = w / strandCount;
-=======
 /* Layer 4: Double-helix lattice — two static strands with rungs */
 /* Layer 4: Double-helix lattice ------------------------------------------- */
 function drawHelix(ctx, w, h, colors, NUM) {
@@ -515,15 +490,11 @@
   const amp = h / NUM.NINE;
   const waves = NUM.ELEVEN;
   const steps = NUM.NINETYNINE;
->>>>>>> d0e1600e
 
   ctx.save();
   ctx.lineWidth = 2;
 
-<<<<<<< HEAD
   // Strand A
-=======
->>>>>>> d0e1600e
   ctx.strokeStyle = colors.a;
   ctx.globalAlpha = 0.8;
   ctx.beginPath();
@@ -538,10 +509,7 @@
   }
   ctx.stroke();
 
-<<<<<<< HEAD
   // Strand B with slight amplitude trim for layered depth
-=======
->>>>>>> d0e1600e
   ctx.strokeStyle = colors.b;
   ctx.globalAlpha = 0.8;
   ctx.beginPath();
@@ -556,11 +524,8 @@
   }
   ctx.stroke();
 
-<<<<<<< HEAD
   // Cross rungs unify strands at 33 points.
-=======
   // cross rungs
->>>>>>> d0e1600e
   ctx.strokeStyle = colors.rung;
   ctx.globalAlpha = 0.35;
   const rungCount = NUM.THIRTYTHREE;
