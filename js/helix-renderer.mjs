--- conflicted
+++ resolved
@@ -148,7 +148,6 @@
     NUM
   );
 
-<<<<<<< HEAD
   if (typeof notice === "string" && notice.trim().length > 0) {
     drawNotice(ctx, width, height, palette.ink, notice.trim());
   }
@@ -245,9 +244,7 @@
     ctx.arc(x, y, radius, 0, Math.PI * 2);
     ctx.fill();
   });
-=======
   // ND-safe layering: draw gentle background first, then structural guides, then focal glyphs.
->>>>>>> 916b4e9d
   drawVesica(ctx, width, height, palette.layers[0], NUM);
   drawTree(ctx, width, height, {
     path: palette.layers[1],
