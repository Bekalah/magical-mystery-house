--- conflicted
+++ resolved
@@ -2,7 +2,6 @@
   helix-renderer.mjs
   ND-safe static renderer for layered sacred geometry.
 
-<<<<<<< HEAD
   Layers:
     1) Vesica field – intersecting circles forming a calm grid
     2) Tree-of-Life scaffold – 10 sephirot nodes + 22 paths
@@ -19,20 +18,17 @@
     2) Tree-of-Life scaffold — 10 sephirot nodes + 22 connecting paths
     3) Fibonacci curve — logarithmic spiral approximated by polyline
     4) Double-helix lattice — two phase-shifted strands with 33 cross rungs
-=======
   Layers (drawn in order):
     1) Vesica field - intersecting circles forming a calm grid
     2) Tree-of-Life scaffold - 10 sephirot nodes + 22 connecting paths
     3) Fibonacci curve - logarithmic spiral approximated by polyline
     4) Double-helix lattice - two phase-shifted strands with 33 cross rungs
->>>>>>> 624cca82
 
   Design: no motion, no external deps, ASCII quotes only.
 */
 
 export function renderHelix(ctx, { width, height, palette, NUM }) {
   // Prepare stage
-<<<<<<< HEAD
   // wipe canvas
   Layers (drawn in order):
     1) Vesica field - intersecting circles forming a calm grid (R001)
@@ -44,8 +40,6 @@
 */
 
 export function renderHelix(ctx, { width, height, palette, NUM }) {
-=======
->>>>>>> 624cca82
   ctx.save();
   ctx.fillStyle = palette.bg;
   ctx.fillRect(0, 0, width, height);
@@ -59,15 +53,11 @@
     b: palette.layers[5],
     rung: palette.ink
   }, NUM);
-<<<<<<< HEAD
   drawHelix(ctx, width, height, { a: palette.layers[4], b: palette.layers[5], rung: palette.ink }, NUM);
-=======
->>>>>>> 624cca82
 
   ctx.restore();
 }
 
-<<<<<<< HEAD
 /* Layer 1: Vesica field (C144N-001..144) */
 function drawVesica(ctx, w, h, color, NUM) {
   // ND-safe: thin strokes, generous spacing
@@ -94,7 +84,6 @@
     for (let x = r; x < w; x += step * NUM.NINE) {
       ctx.beginPath(); ctx.arc(x - step, y, r, 0, Math.PI * 2); ctx.stroke();
       ctx.beginPath(); ctx.arc(x + step, y, r, 0, Math.PI * 2); ctx.stroke();
-=======
 /* Layer 1: Vesica field */
 function drawVesica(ctx, w, h, color, NUM) {
   // ND-safe: thin lines, generous spacing
@@ -105,7 +94,6 @@
   const step = r / NUM.SEVEN;                // septenary spacing
   for (let y = r; y < h; y += step * NUM.NINE) {
     for (let x = r; x < w; x += step * NUM.NINE) {
->>>>>>> 624cca82
       ctx.beginPath();
       ctx.arc(x - step, y, r, 0, Math.PI * 2);
       ctx.stroke();
@@ -119,7 +107,6 @@
 
 /* Layer 2: Tree-of-Life scaffold (C144N-001..010, 22 paths) */
 function drawTree(ctx, w, h, nodeColor, pathColor, NUM) {
-<<<<<<< HEAD
   // ND-safe: static nodes and paths, no glow
   ctx.save();
   const layout = [
@@ -282,7 +269,6 @@
   for (const [x, y] of nodes) {
     ctx.beginPath();
     ctx.arc(x * w, y * h, r, 0, Math.PI * 2);
-=======
   // ND-safe: static scaffold, no motion
   const nodes = [];
   const colX = [
@@ -326,7 +312,6 @@
   for (const n of nodes) {
     ctx.beginPath();
     ctx.arc(n.x, n.y, r, 0, Math.PI * 2);
->>>>>>> 624cca82
     ctx.fill();
   }
   ctx.restore();
@@ -334,7 +319,6 @@
 
 /* Layer 3: Fibonacci curve */
 function drawFibonacci(ctx, w, h, color, NUM) {
-<<<<<<< HEAD
   // ND-safe: static spiral, 144 samples
   ctx.save();
   ctx.strokeStyle = color;
@@ -403,7 +387,6 @@
     const ang = t * Math.PI / NUM.ELEVEN;
     const x = w/2 + r * Math.cos(ang);
     const y = h/2 + r * Math.sin(ang);
-=======
   // ND-safe: static spiral with 144 samples
   ctx.save();
   ctx.strokeStyle = color;
@@ -420,7 +403,6 @@
     const ang = t * 2 * Math.PI;
     const x = center.x + r * Math.cos(ang);
     const y = center.y + r * Math.sin(ang);
->>>>>>> 624cca82
     if (i === 0) ctx.moveTo(x, y); else ctx.lineTo(x, y);
   }
   points.forEach(([x, y], idx) => {
@@ -432,7 +414,6 @@
 
 /* Layer 4: Double-helix lattice */
 function drawHelix(ctx, w, h, colors, NUM) {
-<<<<<<< HEAD
   // ND-safe: static strands with 33 rungs
   /* Double helix: two static sine strands with 33 rungs.
      ND-safe: even spacing, no motion. */
@@ -440,15 +421,12 @@
 function drawHelix(ctx, w, h, strandColor, rungColor, NUM) {
   /* Double-helix lattice: two static strands with cross rungs.
      ND-safe: fixed lines, no flashing. */
-=======
   // ND-safe: static lattice of two strands with cross rungs
->>>>>>> 624cca82
   const amp = h / NUM.NINE;
   const waves = NUM.ELEVEN;
   const steps = NUM.NINETYNINE;
   ctx.save();
   ctx.lineWidth = 2;
-<<<<<<< HEAD
   ctx.strokeStyle = strandColor;
 
   // strand A
@@ -469,34 +447,26 @@
   ctx.strokeStyle = colors.a;
   ctx.lineWidth = 2;
   ctx.strokeStyle = colors.a;
-=======
 
   // strand A
   ctx.strokeStyle = colors.a;
->>>>>>> 624cca82
   ctx.beginPath();
   for (let i = 0; i <= steps; i++) {
     const t = i / steps;
     const x = t * w;
     const y = h / 2 + Math.sin(t * waves * 2 * Math.PI) * amp;
     const y = h/2 + Math.sin(t * waves * 2*Math.PI) * amp;
-<<<<<<< HEAD
     const y = h/2 + Math.sin(t * waves * 2 * Math.PI) * amp;
-=======
->>>>>>> 624cca82
     if (i === 0) ctx.moveTo(x, y); else ctx.lineTo(x, y);
   }
   ctx.stroke();
 
-<<<<<<< HEAD
   // strand B (phase shift π)
   // strand B phase shifted
   ctx.strokeStyle = colors.b;
   // strand B
   // strand B (phase shifted)
-=======
   // strand B (phase shifted by pi)
->>>>>>> 624cca82
   ctx.strokeStyle = colors.b;
   ctx.beginPath();
   for (let i = 0; i <= steps; i++) {
@@ -508,22 +478,18 @@
   }
   ctx.stroke();
 
-<<<<<<< HEAD
   // rungs
   // cross rungs
   ctx.strokeStyle = colors.rung;
   // rungs
   ctx.strokeStyle = rungColor;
   // rungs
-=======
   // rungs
->>>>>>> 624cca82
   ctx.strokeStyle = colors.rung;
   ctx.lineWidth = 1;
   for (let i = 0; i <= NUM.THIRTYTHREE; i++) {
     const t = i / NUM.THIRTYTHREE;
     const x = t * w;
-<<<<<<< HEAD
     const phase = t * waves * 2 * Math.PI;
     const y1 = h / 2 + Math.sin(phase) * amp;
     const y2 = h / 2 + Math.sin(phase + Math.PI) * amp;
@@ -534,11 +500,9 @@
     const y2 = h/2 + Math.sin(t * waves * 2 * Math.PI + Math.PI) * amp;
     const y1 = h/2 + Math.sin(phase) * amp;
     const y2 = h/2 + Math.sin(phase + Math.PI) * amp;
-=======
     const phase = t * waves * 2*Math.PI;
     const y1 = h/2 + Math.sin(phase) * amp;
     const y2 = h/2 + Math.sin(phase + Math.PI) * amp;
->>>>>>> 624cca82
     ctx.beginPath();
     ctx.moveTo(x, y1);
     ctx.lineTo(x, y2);
