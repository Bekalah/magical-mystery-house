/*
  helix-renderer.mjs
  ND-safe static renderer for layered sacred geometry.

  Layers drawn in order:
    1) Vesica field — intersecting circles forming a calm grid
    2) Tree-of-Life scaffold — 10 sephirot nodes + 22 paths
    3) Fibonacci curve — logarithmic spiral using 144 sampled points
    4) Double-helix lattice — two phase-shifted strands with 33 cross rungs

  All functions are pure and run once; no motion, no dependencies.
<<<<<<< HEAD
  Functions are pure and run once; no motion, no dependencies.
=======
>>>>>>> 767c7a26
*/

export function renderHelix(ctx, { width, height, palette, NUM }) {
  ctx.save();
  ctx.fillStyle = palette.bg;
  ctx.fillRect(0, 0, width, height);

  // Layer order preserves depth without motion
  drawVesica(ctx, width, height, palette.layers[0], NUM);
  drawTree(ctx, width, height, palette.layers[1], palette.layers[2], NUM);
  drawFibonacci(ctx, width, height, palette.layers[3], NUM);
<<<<<<< HEAD
  drawHelix(ctx, width, height, {
    a: palette.layers[4],
    b: palette.layers[5],
    rung: palette.ink
  }, NUM);
=======
>>>>>>> 767c7a26
  drawHelix(ctx, width, height, { a: palette.layers[4], b: palette.layers[5], rung: palette.ink }, NUM);

  ctx.restore();
}

<<<<<<< HEAD
/* Layer 1: Vesica field ---------------------------------------------------- */
/* Layer 1: Vesica field -- calm grid of intersecting circles */
function drawVesica(ctx, w, h, color, NUM) {
  const r = Math.min(w, h) / NUM.THREE; // triadic radius
  const step = r / NUM.SEVEN;           // septenary spacing
  ctx.save();
  ctx.strokeStyle = color;
  ctx.lineWidth = 1;
function drawVesica(ctx, w, h, color, NUM) {
  /* Vesica field: calm outline grid built from overlapping circles.
     ND-safe: thin lines, generous spacing. */
  const r = Math.min(w, h) / NUM.THREE;      // base radius from sacred triad
  const step = r / NUM.SEVEN;                // spacing guided by 7
=======
/* Layer 1: Vesica field — calm grid of intersecting circles */
function drawVesica(ctx, w, h, color, NUM) {
  // ND-safe: thin lines, generous spacing
  const r = Math.min(w, h) / NUM.THREE;       // triadic radius
  const step = r / NUM.SEVEN;                 // septenary spacing
>>>>>>> 767c7a26

  ctx.save();
  ctx.strokeStyle = color;
  ctx.lineWidth = 1;

  for (let y = r; y < h; y += step * NUM.NINE) {
    for (let x = r; x < w; x += step * NUM.NINE) {
      ctx.beginPath(); ctx.arc(x - step, y, r, 0, Math.PI * 2); ctx.stroke();
      ctx.beginPath(); ctx.arc(x + step, y, r, 0, Math.PI * 2); ctx.stroke();
    }
  }

<<<<<<< HEAD
  ctx.restore();
}

/* Layer 2: Tree-of-Life scaffold ------------------------------------------- */
function drawTree(ctx, w, h, nodeColor, pathColor, NUM) {
  /* Tree-of-Life: 10 sephirot nodes linked by 22 paths.
     ND-safe: static layout, thin lines. */

  const nodes = [
    [0.5, 0.05], [0.75, 0.18], [0.25, 0.18],
    [0.25, 0.38], [0.75, 0.38], [0.5, 0.52],
    [0.25, 0.66], [0.75, 0.66], [0.5, 0.8], [0.5, 0.93]
  ].map(([x, y]) => [x * w, y * h]);

  const paths = [
    [0,1],[0,2],[0,5],
    [1,2],[1,5],[1,4],
    [2,3],[2,5],[2,4],
    [3,5],[3,6],
    [4,5],[4,7],
    [5,6],[5,7],[5,8],
    [6,7],[6,8],[6,9],
    [7,8],[7,9],
    [8,9]
      ctx.beginPath();
      ctx.arc(x - step, y, r, 0, Math.PI * 2);
      ctx.stroke();
      ctx.beginPath();
      ctx.arc(x + step, y, r, 0, Math.PI * 2);
      ctx.stroke();
    }
  }

  ctx.restore();
}

/* Layer 2: Tree-of-Life scaffold ------------------------------------------ */
function drawTree(ctx, w, h, pathColor, nodeColor, NUM) {
  /* Tree-of-Life: 10 nodes with 22 connective paths.
     ND-safe: static layout, readable contrast. */
  const nodes = [
    [0.5, 0.05], [0.75, 0.15], [0.25, 0.15],
    [0.75, 0.35], [0.25, 0.35], [0.5, 0.45],
    [0.75, 0.65], [0.25, 0.65], [0.5, 0.75], [0.5, 0.90]
  ];
  const edges = [
    [0,1],[0,2],
    [1,3],[1,4],[1,5],
    [2,3],[2,4],[2,5],
    [3,5],[3,6],[3,7],
    [4,5],[4,6],[4,7],
    [5,6],[5,7],[5,8],
    [6,8],[6,9],
    [7,8],[7,9],
    [8,9]
      ctx.beginPath();
      ctx.arc(x - step, y, r, 0, Math.PI * 2);
      ctx.stroke();
      ctx.beginPath();
      ctx.arc(x + step, y, r, 0, Math.PI * 2);
      ctx.stroke();
    }
  }
  ctx.restore();
}

/* Layer 2: Tree-of-Life scaffold -- nodes and paths */
function drawTree(ctx, w, h, pathColor, nodeColor, NUM) {
  const pts = [
    [0.5, 0.1],
    [0.25, 0.2],
    [0.75, 0.2],
    [0.25, 0.4],
    [0.75, 0.4],
    [0.5, 0.5],
    [0.25, 0.7],
    [0.75, 0.7],
    [0.5, 0.8],
    [0.5, 0.9]
  ].map(([x, y]) => [x * w, y * h]);

  const edges = [
    [0,1],[0,2],[1,2],[1,3],[1,5],[2,4],[2,5],[3,4],[3,5],[3,6],
    [4,5],[4,7],[5,6],[5,7],[5,8],[6,8],[6,9],[7,8],[7,9],[8,9],
    [1,7],[2,8]
  ctx.restore();
}

/* Layer 2: Tree-of-Life scaffold ------------------------------------------- */
function drawTree(ctx, w, h, nodeColor, pathColor, NUM) {
  /* Tree-of-Life: 10 sephirot nodes linked by 22 paths.
     ND-safe: static layout, thin lines. */

  const nodes = [
    [0.5, 0.05], [0.75, 0.18], [0.25, 0.18],
    [0.25, 0.38], [0.75, 0.38], [0.5, 0.52],
    [0.25, 0.66], [0.75, 0.66], [0.5, 0.8], [0.5, 0.93]
  ].map(([x, y]) => [x * w, y * h]);

  const paths = [
    [0,1],[0,2],[0,5],
    [1,2],[1,5],[1,4],
    [2,3],[2,5],[2,4],
    [3,5],[3,6],
    [4,5],[4,7],
    [5,6],[5,7],[5,8],
    [6,7],[6,8],[6,9],
    [7,8],[7,9],
    [8,9]
  ];

  ctx.save();
  ctx.strokeStyle = pathColor;
  ctx.lineWidth = 1;
  paths.forEach(([a, b]) => {
    const [x1, y1] = nodes[a];
    const [x2, y2] = nodes[b];
    ctx.beginPath();
    ctx.moveTo(x1, y1);
    ctx.lineTo(x2, y2);

  edges.forEach(([a,b]) => {
    const ax = nodes[a][0] * w, ay = nodes[a][1] * h;
    const bx = nodes[b][0] * w, by = nodes[b][1] * h;
    ctx.beginPath();
    ctx.moveTo(ax, ay);
    ctx.lineTo(bx, by);
    ctx.stroke();
  });

  ctx.fillStyle = nodeColor;
  const r = Math.min(w, h) / NUM.TWENTYTWO;
  nodes.forEach(([x, y]) => {
    ctx.beginPath();
    ctx.arc(x, y, r, 0, Math.PI * 2);
    ctx.fill();
  });

  ctx.restore();
}

/* Layer 3: Fibonacci curve ------------------------------------------------- */
function drawFibonacci(ctx, w, h, color, NUM) {
  /* Fibonacci spiral: static logarithmic curve.
     ND-safe: single stroke, no motion. */
  nodes.forEach(([x,y]) => {
    ctx.beginPath();
    ctx.arc(x * w, y * h, r, 0, Math.PI * 2);
    ctx.fill();
  });

  ctx.restore();
}

/* Layer 3: Fibonacci curve ------------------------------------------------- */
  ctx.lineWidth = 1.5;
  edges.forEach(([a, b]) => {
    ctx.beginPath();
  ctx.lineWidth = 1.5;
  edges.forEach(([a, b]) => {
    ctx.beginPath();
    ctx.moveTo(pts[a][0], pts[a][1]);
    ctx.lineTo(pts[b][0], pts[b][1]);
=======
  ctx.restore();
}

/* Layer 2: Tree-of-Life scaffold — nodes and paths */
function drawTree(ctx, w, h, nodeColor, pathColor, NUM) {
  // Layout approximates the sefirot; static and evenly spaced
  const cx = w / 2;
  const top = h / NUM.NINE;
  const bottom = h - top;
  const middle = (top + bottom) / 2;
  const quarter = (top + middle) / 2;
  const threeQuarter = (middle + bottom) / 2;

  const nodes = [
    [cx, top],
    [cx - w / NUM.SEVEN, quarter],
    [cx + w / NUM.SEVEN, quarter],
    [cx - w / NUM.NINE, middle],
    [cx + w / NUM.NINE, middle],
    [cx, middle + h / NUM.TWENTYTWO],
    [cx - w / NUM.NINE, threeQuarter],
    [cx + w / NUM.NINE, threeQuarter],
    [cx, bottom - h / NUM.ELEVEN],
    [cx, bottom]
  ];

  const paths = [
    [0,1],[0,2],[1,3],[2,4],[3,4],[3,5],[4,5],[3,6],[4,7],[6,7],[6,8],[7,8],[5,8],[8,9]
  ];

  ctx.save();
  ctx.strokeStyle = pathColor;
  ctx.lineWidth = 1;

  paths.forEach(([a,b]) => {
    const [x1,y1] = nodes[a];
    const [x2,y2] = nodes[b];
    ctx.beginPath();
    ctx.moveTo(x1, y1);
    ctx.lineTo(x2, y2);
>>>>>>> 767c7a26
    ctx.stroke();
  });

  ctx.fillStyle = nodeColor;
  const r = Math.min(w, h) / NUM.TWENTYTWO;
  pts.forEach(([x, y]) => {
    ctx.beginPath();
    ctx.arc(x, y, r, 0, Math.PI * 2);
    ctx.fill();
  });
<<<<<<< HEAD
  ctx.restore();
}

/* Layer 3: Fibonacci curve -- static logarithmic spiral */
function drawFibonacci(ctx, w, h, color, NUM) {
  /* Logarithmic spiral with fixed samples.
     ND-safe: static polyline, no motion. */
=======
>>>>>>> 767c7a26

  ctx.restore();
}

/* Layer 3: Fibonacci curve ------------------------------------------------- */
function drawFibonacci(ctx, w, h, color, NUM) {
  /* Fibonacci spiral: static logarithmic curve.
     ND-safe: single stroke, no motion. */
  const phi = (1 + Math.sqrt(5)) / 2;
  const samples = NUM.ONEFORTYFOUR;               // 144 points
  const scale = Math.min(w, h) / NUM.THIRTYTHREE; // gentle size
  const cx = w / 2;
  const cy = h / 2;

  ctx.save();
  ctx.strokeStyle = color;
  ctx.lineWidth = 2;
  ctx.beginPath();

  for (let i = 0; i <= samples; i++) {
    const theta = i * (Math.PI / NUM.ELEVEN);
    const r = scale * Math.pow(phi, theta / Math.PI);
    const x = w / 2 + Math.cos(theta) * r;
    const y = h / 2 - Math.sin(theta) * r;
    const r = scale * Math.pow(phi, theta / (Math.PI * 2));
    const x = cx + Math.cos(theta) * r;
    const y = cy + Math.sin(theta) * r;
    if (i === 0) ctx.moveTo(x, y); else ctx.lineTo(x, y);
  }

  ctx.stroke();
  ctx.restore();
}

<<<<<<< HEAD
/* Layer 4: Double-helix lattice ------------------------------------------- */
function drawHelix(ctx, w, h, colors, NUM) {
  /* Double-helix lattice: two static strands with cross rungs.
     ND-safe: even spacing, no motion. */
  const amp = h / NUM.NINE;
  const waves = NUM.ELEVEN;
  const steps = NUM.NINETYNINE;
/* Layer 4: Double-helix lattice -- two static strands with rungs */
function drawHelix(ctx, w, h, colors, NUM) {
  const amp = h / NUM.NINE;       // gentle amplitude
  const waves = NUM.ELEVEN;       // helix turns
  const steps = NUM.NINETYNINE;   // sampling
=======
/* Layer 4: Double-helix lattice — two static strands with rungs */
function drawHelix(ctx, w, h, colors, NUM) {
  // ND-safe: even spacing, no motion
  const amp = h / NUM.NINE;
  const waves = NUM.ELEVEN;
  const steps = NUM.NINETYNINE;
>>>>>>> 767c7a26

  ctx.save();
  ctx.lineWidth = 2;

  ctx.strokeStyle = colors.a;
  ctx.beginPath();
  for (let i = 0; i <= steps; i++) {
    const t = i / steps;
    const x = t * w;
    const y = h / 2 + Math.sin(t * waves * 2 * Math.PI) * amp;
    if (i === 0) ctx.moveTo(x, y); else ctx.lineTo(x, y);
  }
  ctx.stroke();

  ctx.strokeStyle = colors.b;
  ctx.beginPath();
  for (let i = 0; i <= steps; i++) {
    const t = i / steps;
    const x = t * w;
    const y = h / 2 + Math.sin(t * waves * 2 * Math.PI + Math.PI) * amp;
    if (i === 0) ctx.moveTo(x, y); else ctx.lineTo(x, y);
  }
  ctx.stroke();

  // cross rungs
  ctx.strokeStyle = colors.rung;
  ctx.lineWidth = 1;
  for (let i = 0; i <= NUM.THIRTYTHREE; i++) {
    const t = i / NUM.THIRTYTHREE;
    const x = t * w;
    const phase = t * waves * 2 * Math.PI;
    const y1 = h / 2 + Math.sin(phase) * amp;
    const y2 = h / 2 + Math.sin(phase + Math.PI) * amp;
    ctx.beginPath();
    ctx.moveTo(x, y1);
    ctx.lineTo(x, y2);
    ctx.stroke();
  }

  ctx.restore();
}<|MERGE_RESOLUTION|>--- conflicted
+++ resolved
@@ -9,10 +9,7 @@
     4) Double-helix lattice — two phase-shifted strands with 33 cross rungs
 
   All functions are pure and run once; no motion, no dependencies.
-<<<<<<< HEAD
   Functions are pure and run once; no motion, no dependencies.
-=======
->>>>>>> 767c7a26
 */
 
 export function renderHelix(ctx, { width, height, palette, NUM }) {
@@ -24,20 +21,16 @@
   drawVesica(ctx, width, height, palette.layers[0], NUM);
   drawTree(ctx, width, height, palette.layers[1], palette.layers[2], NUM);
   drawFibonacci(ctx, width, height, palette.layers[3], NUM);
-<<<<<<< HEAD
   drawHelix(ctx, width, height, {
     a: palette.layers[4],
     b: palette.layers[5],
     rung: palette.ink
   }, NUM);
-=======
->>>>>>> 767c7a26
   drawHelix(ctx, width, height, { a: palette.layers[4], b: palette.layers[5], rung: palette.ink }, NUM);
 
   ctx.restore();
 }
 
-<<<<<<< HEAD
 /* Layer 1: Vesica field ---------------------------------------------------- */
 /* Layer 1: Vesica field -- calm grid of intersecting circles */
 function drawVesica(ctx, w, h, color, NUM) {
@@ -51,13 +44,11 @@
      ND-safe: thin lines, generous spacing. */
   const r = Math.min(w, h) / NUM.THREE;      // base radius from sacred triad
   const step = r / NUM.SEVEN;                // spacing guided by 7
-=======
 /* Layer 1: Vesica field — calm grid of intersecting circles */
 function drawVesica(ctx, w, h, color, NUM) {
   // ND-safe: thin lines, generous spacing
   const r = Math.min(w, h) / NUM.THREE;       // triadic radius
   const step = r / NUM.SEVEN;                 // septenary spacing
->>>>>>> 767c7a26
 
   ctx.save();
   ctx.strokeStyle = color;
@@ -70,7 +61,6 @@
     }
   }
 
-<<<<<<< HEAD
   ctx.restore();
 }
 
@@ -234,7 +224,6 @@
     ctx.beginPath();
     ctx.moveTo(pts[a][0], pts[a][1]);
     ctx.lineTo(pts[b][0], pts[b][1]);
-=======
   ctx.restore();
 }
 
@@ -275,7 +264,6 @@
     ctx.beginPath();
     ctx.moveTo(x1, y1);
     ctx.lineTo(x2, y2);
->>>>>>> 767c7a26
     ctx.stroke();
   });
 
@@ -286,7 +274,6 @@
     ctx.arc(x, y, r, 0, Math.PI * 2);
     ctx.fill();
   });
-<<<<<<< HEAD
   ctx.restore();
 }
 
@@ -294,8 +281,6 @@
 function drawFibonacci(ctx, w, h, color, NUM) {
   /* Logarithmic spiral with fixed samples.
      ND-safe: static polyline, no motion. */
-=======
->>>>>>> 767c7a26
 
   ctx.restore();
 }
@@ -330,7 +315,6 @@
   ctx.restore();
 }
 
-<<<<<<< HEAD
 /* Layer 4: Double-helix lattice ------------------------------------------- */
 function drawHelix(ctx, w, h, colors, NUM) {
   /* Double-helix lattice: two static strands with cross rungs.
@@ -343,14 +327,12 @@
   const amp = h / NUM.NINE;       // gentle amplitude
   const waves = NUM.ELEVEN;       // helix turns
   const steps = NUM.NINETYNINE;   // sampling
-=======
 /* Layer 4: Double-helix lattice — two static strands with rungs */
 function drawHelix(ctx, w, h, colors, NUM) {
   // ND-safe: even spacing, no motion
   const amp = h / NUM.NINE;
   const waves = NUM.ELEVEN;
   const steps = NUM.NINETYNINE;
->>>>>>> 767c7a26
 
   ctx.save();
   ctx.lineWidth = 2;
