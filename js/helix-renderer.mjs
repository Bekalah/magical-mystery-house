/*
  helix-renderer.mjs
  ND-safe static renderer for layered sacred geometry.

<<<<<<< HEAD
  Layers:
    1) Vesica field – intersecting circles forming a calm grid
    2) Tree-of-Life scaffold – 10 sephirot nodes + 22 paths
    3) Fibonacci curve – logarithmic spiral polyline
    4) Double-helix lattice – two phase-shifted strands with 33 rungs
    3) Fibonacci curve – logarithmic spiral approximated by polyline
    4) Double-helix lattice – two static strands with 33 cross rungs
    1) Vesica field (intersecting circles)
    2) Tree-of-Life scaffold (10 nodes + 22 paths)
    3) Fibonacci curve (log spiral polyline)
    4) Double-helix lattice (two phase-shifted strands with rungs)
  Layers (drawn in order):
    1) Vesica field — intersecting circles forming a calm grid
    2) Tree-of-Life scaffold — 10 sephirot nodes + 22 connecting paths
    3) Fibonacci curve — logarithmic spiral approximated by polyline
    4) Double-helix lattice — two phase-shifted strands with 33 cross rungs

  Design: no motion, no external deps, ASCII quotes only.
*/

export function renderHelix(ctx, { width, height, palette, NUM }) {
  // Prepare stage
  // wipe canvas
=======
  Layers (drawn in order):
    1) Vesica field - intersecting circles forming a calm grid (R001)
    2) Tree-of-Life scaffold - 10 nodes & 22 paths (R002)
    3) Fibonacci curve - logarithmic spiral sampled (R003)
    4) Double-helix lattice - two static strands with cross rungs (R004)

  No animation, no external dependencies.
*/

export function renderHelix(ctx, { width, height, palette, NUM }) {
>>>>>>> 20c89199
  ctx.save();
  ctx.fillStyle = palette.bg;
  ctx.fillRect(0, 0, width, height);

<<<<<<< HEAD
  // layer order preserves depth without motion
=======
>>>>>>> 20c89199
  drawVesica(ctx, width, height, palette.layers[0], NUM);
  drawTree(ctx, width, height, palette.layers[1], palette.layers[2], NUM);
  drawFibonacci(ctx, width, height, palette.layers[3], NUM);
  drawHelix(ctx, width, height, {
    a: palette.layers[4],
    b: palette.layers[5],
    rung: palette.ink
  }, NUM);
<<<<<<< HEAD
  drawHelix(ctx, width, height, { a: palette.layers[4], b: palette.layers[5], rung: palette.ink }, NUM);
=======
>>>>>>> 20c89199

  ctx.restore();
}

/* Layer 1: Vesica field (C144N-001..144) */
function drawVesica(ctx, w, h, color, NUM) {
<<<<<<< HEAD
  // ND-safe: thin strokes, generous spacing
  ctx.save();
  ctx.strokeStyle = color;
  ctx.lineWidth = 1;
  /* Vesica field: calm outline grid built from overlapping circles.
     ND-safe: thin lines, generous spacing. */
  const r = Math.min(w, h) / NUM.THREE; // base radius from sacred triad
  const step = r / NUM.SEVEN;           // spacing guided by 7
=======
  // ND-safe: thin lines, generous spacing, no motion
  const r = Math.min(w, h) / NUM.THREE;      // triadic radius
  const step = r / NUM.SEVEN;                // septenary spacing
>>>>>>> 20c89199
  ctx.save();
  ctx.strokeStyle = color;
  ctx.lineWidth = 1;
  // ND-safe: thin lines, generous spacing
  ctx.save();
  ctx.strokeStyle = color;
  ctx.lineWidth = 1;
  const r = Math.min(w, h) / NUM.THREE;
  const step = r / NUM.SEVEN;
  for (let y = r; y < h; y += step * NUM.NINE) {
    for (let x = r; x < w; x += step * NUM.NINE) {
<<<<<<< HEAD
      ctx.beginPath(); ctx.arc(x - step, y, r, 0, Math.PI * 2); ctx.stroke();
      ctx.beginPath(); ctx.arc(x + step, y, r, 0, Math.PI * 2); ctx.stroke();
=======
      ctx.beginPath();
      ctx.arc(x - step, y, r, 0, Math.PI * 2);
      ctx.stroke();
      ctx.beginPath();
      ctx.arc(x + step, y, r, 0, Math.PI * 2);
      ctx.stroke();
>>>>>>> 20c89199
    }
  }
  ctx.restore();
}

/* Layer 2: Tree-of-Life scaffold (C144N-001..010, 22 paths) */
function drawTree(ctx, w, h, nodeColor, pathColor, NUM) {
<<<<<<< HEAD
  // ND-safe: static nodes and paths, no glow
  ctx.save();
  const layout = [
    { x: 0.5, y: 0.05 }, // Kether
    { x: 0.75, y: 0.18 }, // Chokmah
    { x: 0.25, y: 0.18 }, // Binah
    { x: 0.75, y: 0.35 }, // Chesed
    { x: 0.25, y: 0.35 }, // Geburah
    { x: 0.5, y: 0.5 },   // Tiphereth
    { x: 0.75, y: 0.65 }, // Netzach
    { x: 0.25, y: 0.65 }, // Hod
    { x: 0.5, y: 0.78 },  // Yesod
    { x: 0.5, y: 0.95 }   // Malkuth
  ].map(n => ({ x: n.x * w, y: n.y * h }));

  const edges = [
    [0,1],[0,2],[0,5],
    [1,2],[1,3],[1,4],
    [2,3],[2,4],[3,4],
    [3,5],[3,6],[4,5],[4,7],
    [5,6],[5,7],[5,8],
    [6,7],[6,8],[6,9],
    [7,8],[7,9],[8,9]
  /* Tree: 10 nodes with 22 connecting paths.
     ND-safe: static points and lines, no flicker. */
  const nodes = [
    { x:0.5, y:0.05 }, { x:0.75, y:0.15 }, { x:0.25, y:0.15 },
    { x:0.75, y:0.35 }, { x:0.25, y:0.35 }, { x:0.5, y:0.45 },
    { x:0.75, y:0.65 }, { x:0.25, y:0.65 }, { x:0.5, y:0.75 },
    { x:0.5, y:0.9 }
  ];
  const paths = [
    [0,1],[0,2],[1,2],[1,3],[1,5],[2,4],[2,5],[3,4],[3,5],[3,6],
    [4,5],[4,7],[5,6],[5,7],[5,8],[6,7],[6,8],[7,8],[6,9],[7,9],[8,9],[0,5]
  ];
  const r = Math.min(w, h) / NUM.ELEVEN;
  ctx.save();
  ctx.strokeStyle = pathColor;
  ctx.lineWidth = 1;
  for (const [a,b] of edges) {
    ctx.beginPath();
    ctx.moveTo(layout[a].x, layout[a].y);
    ctx.lineTo(layout[b].x, layout[b].y);
    ctx.stroke();
  }

  ctx.fillStyle = nodeColor;
  const r = h / NUM.TWENTYTWO;
  for (const n of layout) {
    ctx.beginPath();
    ctx.arc(n.x, n.y, r, 0, Math.PI * 2);
  for (const [a,b] of paths) {
    const p1 = nodes[a], p2 = nodes[b];
    ctx.beginPath();
    ctx.moveTo(p1.x * w, p1.y * h);
    ctx.lineTo(p2.x * w, p2.y * h);
    ctx.stroke();
  }
  ctx.fillStyle = nodeColor;
  for (const p of nodes) {
    ctx.beginPath();
    ctx.arc(p.x * w, p.y * h, r, 0, Math.PI * 2);
    ctx.fill();
  }
    [0.5, 0.05],[0.2,0.2],[0.8,0.2],[0.2,0.4],[0.8,0.4],
    [0.5,0.5],[0.2,0.7],[0.8,0.7],[0.5,0.85],[0.5,0.95]
  ];
  const paths = [
    [0,1],[0,2],[1,2],[1,3],[2,4],[3,5],[4,5],
    [3,6],[4,7],[5,6],[5,7],[6,8],[7,8],[8,9],
    [1,4],[2,3],[1,5],[2,6],[3,8],[4,8],[5,9],[6,9]
  ].slice(0, NUM.TWENTYTWO);
  ctx.save();
  ctx.strokeStyle = pathColor;
  ctx.lineWidth = 1;
  for (const [a,b] of paths) {
    const p1 = nodes[a], p2 = nodes[b];
    ctx.beginPath();
    ctx.moveTo(nodes[a][0]*w, nodes[a][1]*h);
    ctx.lineTo(nodes[b][0]*w, nodes[b][1]*h);
    ctx.stroke();
  });
  ctx.fillStyle = color;
  const r = w / NUM.NINETYNINE;
  nodes.forEach(([nx, ny]) => {
    ctx.beginPath();
    ctx.arc(nx*w, ny*h, r, 0, Math.PI*2);
  ctx.save();
  const nodes = [
    [w/2, h*0.09],            // 0 Kether
    [w*0.35, h*0.2], [w*0.65, h*0.2], // 1 Chokmah, 2 Binah
    [w*0.35, h*0.35], [w*0.65, h*0.35], // 3 Chesed, 4 Geburah
    [w/2, h*0.47],            // 5 Tiphereth
    [w*0.35, h*0.6], [w*0.65, h*0.6], // 6 Netzach, 7 Hod
    [w/2, h*0.75],            // 8 Yesod
    [w/2, h*0.9]              // 9 Malkuth
  ];
  const paths = [
    [0,1],[0,2],[0,5],
    [1,2],[1,3],[1,5],[2,4],[2,5],
    [3,4],[3,5],[3,6],[4,5],[4,7],
    [5,6],[5,7],[5,8],
    [6,7],[6,8],[6,9],
    [7,8],[7,9],
    [8,9]
  ];
  ctx.strokeStyle = pathColor;
  ctx.lineWidth = 1;
  paths.forEach(([a,b]) => {
    ctx.beginPath();
    ctx.moveTo(nodes[a][0], nodes[a][1]);
    ctx.lineTo(nodes[b][0], nodes[b][1]);
    ctx.stroke();
  });
  const r = h / NUM.THIRTYTHREE; // gentle node radius
  ctx.fillStyle = nodeColor;
  nodes.forEach(([x,y]) => {
    ctx.beginPath();
    ctx.arc(x, y, r, 0, Math.PI * 2);
    ctx.moveTo(p1.x * w, p1.y * h);
    ctx.lineTo(p2.x * w, p2.y * h);
    ctx.stroke();
  }
  ctx.fillStyle = nodeColor;
  for (const p of nodes) {
    ctx.beginPath();
    ctx.arc(p.x * w, p.y * h, r, 0, Math.PI * 2);
=======
  const nodes = [
    [0.5, 0.05],  // 1 Keter
    [0.75, 0.18], // 2 Chokmah
    [0.25, 0.18], // 3 Binah
    [0.75, 0.38], // 4 Chesed
    [0.25, 0.38], // 5 Geburah
    [0.5, 0.50],  // 6 Tiphareth
    [0.75, 0.62], // 7 Netzach
    [0.25, 0.62], // 8 Hod
    [0.5, 0.74],  // 9 Yesod
    [0.5, 0.88]   //10 Malkuth
  ];
  const edges = [
    [0,1],[0,2],[1,3],[2,4],[3,5],[4,5],[5,6],[3,6],[4,6],
    [3,7],[4,8],[7,8],[7,9],[8,9],[6,7],[6,8],[6,9],[7,10],
    [8,10],[9,10],[5,9],[5,7]
  ];

  ctx.save();
  ctx.strokeStyle = pathColor;
  ctx.lineWidth = 1;
  for (const [a, b] of edges) {
    const [x1, y1] = nodes[a];
    const [x2, y2] = nodes[b];
    ctx.beginPath();
    ctx.moveTo(x1 * w, y1 * h);
    ctx.lineTo(x2 * w, y2 * h);
    ctx.stroke();
  }

  ctx.fillStyle = nodeColor;
  const r = Math.min(w, h) / NUM.TWENTYTWO;
  for (const [x, y] of nodes) {
    ctx.beginPath();
    ctx.arc(x * w, y * h, r, 0, Math.PI * 2);
>>>>>>> 20c89199
    ctx.fill();
  }
  ctx.restore();
}

<<<<<<< HEAD
/* Layer 3: Fibonacci curve */
function drawFibonacci(ctx, w, h, color, NUM) {
  // ND-safe: static spiral, 144 samples
  ctx.save();
  ctx.strokeStyle = color;
  ctx.lineWidth = 2;
  const cx = w * 0.3;
  const cy = h * 0.6;
  const pts = NUM.ONEFORTYFOUR;
  const phi = (1 + Math.sqrt(5)) / 2;
  ctx.beginPath();
  for (let i = 0; i < pts; i++) {
    const theta = 0.1 * i;
    const rad = Math.pow(phi, theta / Math.PI);
    const x = cx + rad * Math.cos(theta) * 20;
    const y = cy + rad * Math.sin(theta) * 20;
  /* Fibonacci spiral: 144 sample points with golden ratio growth.
     ND-safe: soft stroke, no animation. */
  const cx = w * 0.2;  // start near left for spacious curve
  const cy = h * 0.8;
  const points = NUM.ONEFORTYFOUR;
  const phi = (1 + Math.sqrt(5)) / 2; // golden ratio
  const scale = Math.min(w, h) / NUM.THIRTYTHREE;
  /* Fibonacci spiral: static logarithmic curve.
     ND-safe: single line, no animation. */
  const center = { x: w/NUM.THREE, y: h/NUM.THREE };
  const phi = (1 + Math.sqrt(5)) / 2;
  const turns = NUM.THREE;
  const segs = NUM.ONEFORTYFOUR;
  const scale = Math.min(w, h) / NUM.SEVEN;
=======
/* Layer 3: Fibonacci curve (R003) */
function drawFibonacci(ctx, w, h, color, NUM) {
  // Log spiral using golden ratio, 144 samples
  const phi = (1 + Math.sqrt(5)) / 2;
  const points = [];
  const scale = Math.min(w, h) / NUM.TWENTYTWO;
  for (let i = 0; i < NUM.ONEFORTYFOUR; i++) {
    const angle = i * (Math.PI / NUM.NINE);
    const radius = scale * Math.pow(phi, i / NUM.TWENTYTWO);
    const x = w/2 + radius * Math.cos(angle);
    const y = h/2 + radius * Math.sin(angle);
    points.push([x, y]);
  }
>>>>>>> 20c89199
  ctx.save();
  ctx.strokeStyle = color;
  ctx.lineWidth = 1;
  ctx.beginPath();
<<<<<<< HEAD
  for (let i = 0; i < points; i++) {
    const angle = i / NUM.TWENTYTWO * Math.PI * 2;
    const radius = scale * Math.pow(phi, i / NUM.TWENTYTWO);
    const x = cx + Math.cos(angle) * radius;
    const y = cy - Math.sin(angle) * radius;
  for (let i = 0; i <= segs; i++) {
    const t = (turns * 2 * Math.PI) * (i / segs);
    const r = Math.pow(phi, t / (2 * Math.PI));
    const x = center.x + scale * r * Math.cos(t);
    const y = center.y + scale * r * Math.sin(t);
  ctx.save();
  ctx.strokeStyle = color;
  ctx.lineWidth = 2;
  const points = NUM.ONEFORTYFOUR;
  const phi = (1 + Math.sqrt(5)) / 2;
  const scale = Math.min(w, h) / NUM.TWENTYTWO;
  ctx.beginPath();
  for (let i = 0; i < points; i++) {
    const t = i / points * NUM.TWENTYTWO;
    const r = scale * Math.pow(phi, t / NUM.ELEVEN);
    const ang = t * Math.PI / NUM.ELEVEN;
    const x = w/2 + r * Math.cos(ang);
    const y = h/2 + r * Math.sin(ang);
    if (i === 0) ctx.moveTo(x, y); else ctx.lineTo(x, y);
  }
=======
  points.forEach(([x, y], idx) => {
    if (idx === 0) ctx.moveTo(x, y); else ctx.lineTo(x, y);
  });
>>>>>>> 20c89199
  ctx.stroke();
  ctx.restore();
}

<<<<<<< HEAD
/* Layer 4: Double-helix lattice */
function drawHelix(ctx, w, h, colors, NUM) {
  // ND-safe: static strands with 33 rungs
  /* Double helix: two static sine strands with 33 rungs.
     ND-safe: even spacing, no motion. */
// Layer 4 ---------------------------------------------------------------
function drawHelix(ctx, w, h, strandColor, rungColor, NUM) {
  /* Double-helix lattice: two static strands with cross rungs.
     ND-safe: fixed lines, no flashing. */
  const amp = h / NUM.NINE;
  const waves = NUM.ELEVEN;
  const steps = NUM.NINETYNINE;
  ctx.save();
  ctx.lineWidth = 2;
  ctx.strokeStyle = strandColor;

  // strand A
  ctx.strokeStyle = colors.a;
  ctx.save();
  const amp = h / NUM.NINE;
  const waves = NUM.ELEVEN;
  const steps = NUM.NINETYNINE;

=======
/* Layer 4: Double-helix lattice (R004) */
function drawHelix(ctx, w, h, colors, NUM) {
  const amp = h / NUM.NINE;        // gentle amplitude
  const waves = NUM.ELEVEN;        // helix turns
  const steps = NUM.NINETYNINE;    // sampling
  ctx.save();
>>>>>>> 20c89199

  // strand A
  ctx.strokeStyle = colors.a;
  ctx.lineWidth = 2;
  ctx.strokeStyle = colors.a;
  ctx.beginPath();
  for (let i = 0; i <= steps; i++) {
    const t = i / steps;
    const x = t * w;
<<<<<<< HEAD
    const y = h / 2 + Math.sin(t * waves * 2 * Math.PI) * amp;
    const y = h/2 + Math.sin(t * waves * 2*Math.PI) * amp;
=======
>>>>>>> 20c89199
    const y = h/2 + Math.sin(t * waves * 2 * Math.PI) * amp;
    if (i === 0) ctx.moveTo(x, y); else ctx.lineTo(x, y);
  }
  ctx.stroke();

<<<<<<< HEAD
  // strand B (phase shift π)
  // strand B phase shifted
  ctx.strokeStyle = colors.b;
  // strand B
=======
  // strand B (phase shifted)
>>>>>>> 20c89199
  ctx.strokeStyle = colors.b;
  ctx.beginPath();
  for (let i = 0; i <= steps; i++) {
    const t = i / steps;
    const x = t * w;
<<<<<<< HEAD
    const y = h / 2 + Math.sin(t * waves * 2 * Math.PI + Math.PI) * amp;
=======
>>>>>>> 20c89199
    const y = h/2 + Math.sin(t * waves * 2 * Math.PI + Math.PI) * amp;
    if (i === 0) ctx.moveTo(x, y); else ctx.lineTo(x, y);
  }
  ctx.stroke();

<<<<<<< HEAD
  // rungs
  // cross rungs
  ctx.strokeStyle = colors.rung;
  // rungs
  ctx.strokeStyle = rungColor;
=======
  // rungs
>>>>>>> 20c89199
  ctx.strokeStyle = colors.rung;
  ctx.lineWidth = 1;
  for (let i = 0; i <= NUM.THIRTYTHREE; i++) {
    const t = i / NUM.THIRTYTHREE;
    const x = t * w;
    const phase = t * waves * 2 * Math.PI;
<<<<<<< HEAD
    const y1 = h / 2 + Math.sin(phase) * amp;
    const y2 = h / 2 + Math.sin(phase + Math.PI) * amp;
    const phase = t * waves * 2*Math.PI;
    const y1 = h/2 + Math.sin(phase) * amp;
    const y2 = h/2 + Math.sin(phase + Math.PI) * amp;
    const y1 = h/2 + Math.sin(t * waves * 2 * Math.PI) * amp;
    const y2 = h/2 + Math.sin(t * waves * 2 * Math.PI + Math.PI) * amp;
=======
    const y1 = h/2 + Math.sin(phase) * amp;
    const y2 = h/2 + Math.sin(phase + Math.PI) * amp;
>>>>>>> 20c89199
    ctx.beginPath();
    ctx.moveTo(x, y1);
    ctx.lineTo(x, y2);
    ctx.stroke();
  }
  ctx.restore();
}<|MERGE_RESOLUTION|>--- conflicted
+++ resolved
@@ -2,7 +2,6 @@
   helix-renderer.mjs
   ND-safe static renderer for layered sacred geometry.
 
-<<<<<<< HEAD
   Layers:
     1) Vesica field – intersecting circles forming a calm grid
     2) Tree-of-Life scaffold – 10 sephirot nodes + 22 paths
@@ -26,7 +25,6 @@
 export function renderHelix(ctx, { width, height, palette, NUM }) {
   // Prepare stage
   // wipe canvas
-=======
   Layers (drawn in order):
     1) Vesica field - intersecting circles forming a calm grid (R001)
     2) Tree-of-Life scaffold - 10 nodes & 22 paths (R002)
@@ -37,15 +35,11 @@
 */
 
 export function renderHelix(ctx, { width, height, palette, NUM }) {
->>>>>>> 20c89199
   ctx.save();
   ctx.fillStyle = palette.bg;
   ctx.fillRect(0, 0, width, height);
 
-<<<<<<< HEAD
   // layer order preserves depth without motion
-=======
->>>>>>> 20c89199
   drawVesica(ctx, width, height, palette.layers[0], NUM);
   drawTree(ctx, width, height, palette.layers[1], palette.layers[2], NUM);
   drawFibonacci(ctx, width, height, palette.layers[3], NUM);
@@ -54,17 +48,13 @@
     b: palette.layers[5],
     rung: palette.ink
   }, NUM);
-<<<<<<< HEAD
   drawHelix(ctx, width, height, { a: palette.layers[4], b: palette.layers[5], rung: palette.ink }, NUM);
-=======
->>>>>>> 20c89199
 
   ctx.restore();
 }
 
 /* Layer 1: Vesica field (C144N-001..144) */
 function drawVesica(ctx, w, h, color, NUM) {
-<<<<<<< HEAD
   // ND-safe: thin strokes, generous spacing
   ctx.save();
   ctx.strokeStyle = color;
@@ -73,11 +63,9 @@
      ND-safe: thin lines, generous spacing. */
   const r = Math.min(w, h) / NUM.THREE; // base radius from sacred triad
   const step = r / NUM.SEVEN;           // spacing guided by 7
-=======
   // ND-safe: thin lines, generous spacing, no motion
   const r = Math.min(w, h) / NUM.THREE;      // triadic radius
   const step = r / NUM.SEVEN;                // septenary spacing
->>>>>>> 20c89199
   ctx.save();
   ctx.strokeStyle = color;
   ctx.lineWidth = 1;
@@ -89,17 +77,14 @@
   const step = r / NUM.SEVEN;
   for (let y = r; y < h; y += step * NUM.NINE) {
     for (let x = r; x < w; x += step * NUM.NINE) {
-<<<<<<< HEAD
       ctx.beginPath(); ctx.arc(x - step, y, r, 0, Math.PI * 2); ctx.stroke();
       ctx.beginPath(); ctx.arc(x + step, y, r, 0, Math.PI * 2); ctx.stroke();
-=======
       ctx.beginPath();
       ctx.arc(x - step, y, r, 0, Math.PI * 2);
       ctx.stroke();
       ctx.beginPath();
       ctx.arc(x + step, y, r, 0, Math.PI * 2);
       ctx.stroke();
->>>>>>> 20c89199
     }
   }
   ctx.restore();
@@ -107,7 +92,6 @@
 
 /* Layer 2: Tree-of-Life scaffold (C144N-001..010, 22 paths) */
 function drawTree(ctx, w, h, nodeColor, pathColor, NUM) {
-<<<<<<< HEAD
   // ND-safe: static nodes and paths, no glow
   ctx.save();
   const layout = [
@@ -235,7 +219,6 @@
   for (const p of nodes) {
     ctx.beginPath();
     ctx.arc(p.x * w, p.y * h, r, 0, Math.PI * 2);
-=======
   const nodes = [
     [0.5, 0.05],  // 1 Keter
     [0.75, 0.18], // 2 Chokmah
@@ -271,13 +254,11 @@
   for (const [x, y] of nodes) {
     ctx.beginPath();
     ctx.arc(x * w, y * h, r, 0, Math.PI * 2);
->>>>>>> 20c89199
     ctx.fill();
   }
   ctx.restore();
 }
 
-<<<<<<< HEAD
 /* Layer 3: Fibonacci curve */
 function drawFibonacci(ctx, w, h, color, NUM) {
   // ND-safe: static spiral, 144 samples
@@ -308,7 +289,6 @@
   const turns = NUM.THREE;
   const segs = NUM.ONEFORTYFOUR;
   const scale = Math.min(w, h) / NUM.SEVEN;
-=======
 /* Layer 3: Fibonacci curve (R003) */
 function drawFibonacci(ctx, w, h, color, NUM) {
   // Log spiral using golden ratio, 144 samples
@@ -322,12 +302,10 @@
     const y = h/2 + radius * Math.sin(angle);
     points.push([x, y]);
   }
->>>>>>> 20c89199
   ctx.save();
   ctx.strokeStyle = color;
   ctx.lineWidth = 1;
   ctx.beginPath();
-<<<<<<< HEAD
   for (let i = 0; i < points; i++) {
     const angle = i / NUM.TWENTYTWO * Math.PI * 2;
     const radius = scale * Math.pow(phi, i / NUM.TWENTYTWO);
@@ -353,16 +331,13 @@
     const y = h/2 + r * Math.sin(ang);
     if (i === 0) ctx.moveTo(x, y); else ctx.lineTo(x, y);
   }
-=======
   points.forEach(([x, y], idx) => {
     if (idx === 0) ctx.moveTo(x, y); else ctx.lineTo(x, y);
   });
->>>>>>> 20c89199
   ctx.stroke();
   ctx.restore();
 }
 
-<<<<<<< HEAD
 /* Layer 4: Double-helix lattice */
 function drawHelix(ctx, w, h, colors, NUM) {
   // ND-safe: static strands with 33 rungs
@@ -386,14 +361,12 @@
   const waves = NUM.ELEVEN;
   const steps = NUM.NINETYNINE;
 
-=======
 /* Layer 4: Double-helix lattice (R004) */
 function drawHelix(ctx, w, h, colors, NUM) {
   const amp = h / NUM.NINE;        // gentle amplitude
   const waves = NUM.ELEVEN;        // helix turns
   const steps = NUM.NINETYNINE;    // sampling
   ctx.save();
->>>>>>> 20c89199
 
   // strand A
   ctx.strokeStyle = colors.a;
@@ -403,54 +376,41 @@
   for (let i = 0; i <= steps; i++) {
     const t = i / steps;
     const x = t * w;
-<<<<<<< HEAD
     const y = h / 2 + Math.sin(t * waves * 2 * Math.PI) * amp;
     const y = h/2 + Math.sin(t * waves * 2*Math.PI) * amp;
-=======
->>>>>>> 20c89199
     const y = h/2 + Math.sin(t * waves * 2 * Math.PI) * amp;
     if (i === 0) ctx.moveTo(x, y); else ctx.lineTo(x, y);
   }
   ctx.stroke();
 
-<<<<<<< HEAD
   // strand B (phase shift π)
   // strand B phase shifted
   ctx.strokeStyle = colors.b;
   // strand B
-=======
   // strand B (phase shifted)
->>>>>>> 20c89199
   ctx.strokeStyle = colors.b;
   ctx.beginPath();
   for (let i = 0; i <= steps; i++) {
     const t = i / steps;
     const x = t * w;
-<<<<<<< HEAD
     const y = h / 2 + Math.sin(t * waves * 2 * Math.PI + Math.PI) * amp;
-=======
->>>>>>> 20c89199
     const y = h/2 + Math.sin(t * waves * 2 * Math.PI + Math.PI) * amp;
     if (i === 0) ctx.moveTo(x, y); else ctx.lineTo(x, y);
   }
   ctx.stroke();
 
-<<<<<<< HEAD
   // rungs
   // cross rungs
   ctx.strokeStyle = colors.rung;
   // rungs
   ctx.strokeStyle = rungColor;
-=======
   // rungs
->>>>>>> 20c89199
   ctx.strokeStyle = colors.rung;
   ctx.lineWidth = 1;
   for (let i = 0; i <= NUM.THIRTYTHREE; i++) {
     const t = i / NUM.THIRTYTHREE;
     const x = t * w;
     const phase = t * waves * 2 * Math.PI;
-<<<<<<< HEAD
     const y1 = h / 2 + Math.sin(phase) * amp;
     const y2 = h / 2 + Math.sin(phase + Math.PI) * amp;
     const phase = t * waves * 2*Math.PI;
@@ -458,10 +418,8 @@
     const y2 = h/2 + Math.sin(phase + Math.PI) * amp;
     const y1 = h/2 + Math.sin(t * waves * 2 * Math.PI) * amp;
     const y2 = h/2 + Math.sin(t * waves * 2 * Math.PI + Math.PI) * amp;
-=======
     const y1 = h/2 + Math.sin(phase) * amp;
     const y2 = h/2 + Math.sin(phase + Math.PI) * amp;
->>>>>>> 20c89199
     ctx.beginPath();
     ctx.moveTo(x, y1);
     ctx.lineTo(x, y2);
