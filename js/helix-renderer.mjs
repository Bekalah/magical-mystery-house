/*
  helix-renderer.mjs
  ND-safe static renderer for layered sacred geometry.

  Layers: Vesica field, Tree-of-Life scaffold, Fibonacci curve, double-helix lattice.
  All functions are pure and render once; no motion or external deps.


  Layers:
    1) Vesica field (intersecting circles)
<<<<<<< HEAD
    2) Tree-of-Life scaffold (10 sephirot + 22 paths)
    3) Fibonacci curve (log spiral polyline)
    4) Double-helix lattice (two phase-shifted strands)
=======
    2) Tree-of-Life scaffold (10 nodes + 22 paths)
    3) Fibonacci curve (log spiral polyline)
    4) Double-helix lattice (two phase-shifted strands with rungs)
>>>>>>> 08a7827e

  No motion, no external deps. ASCII only, small pure functions.

*/

export function renderHelix(ctx, { width, height, palette, NUM }) {
  ctx.save();
  ctx.fillStyle = palette.bg;
  ctx.fillRect(0, 0, width, height);
  drawVesica(ctx, width, height, palette.layers[0], NUM);
<<<<<<< HEAD
  drawTree(ctx, width, height, palette.layers[1], NUM);
  drawFibonacci(ctx, width, height, palette.layers[2], NUM);
  drawHelix(ctx, width, height, palette.layers[3], NUM);
=======
  drawTree(ctx, width, height, palette.layers[2], palette.layers[1], NUM);
  drawFibonacci(ctx, width, height, palette.layers[3], NUM);
  drawHelix(ctx, width, height, palette.layers[4], palette.layers[5], NUM);
>>>>>>> 08a7827e
  ctx.restore();
}

// Layer 1 ---------------------------------------------------------------
function drawVesica(ctx, w, h, color, NUM) {
<<<<<<< HEAD
  /* Vesica field: calm outline grid built from overlapping circles.
     ND-safe: thin lines, low density. */
  const r = Math.min(w, h) / NUM.THREE; // base radius from sacred triad
  const step = r / NUM.SEVEN;           // spacing guided by 7
  ctx.strokeStyle = color;
  ctx.lineWidth = 1;
  for (let y = r; y < h; y += step * NUM.NINE) {
    for (let x = r; x < w; x += step * NUM.NINE) {
      ctx.beginPath(); ctx.arc(x - step, y, r, 0, Math.PI * 2); ctx.stroke();
      ctx.beginPath(); ctx.arc(x + step, y, r, 0, Math.PI * 2); ctx.stroke();
=======

  /* Vesica field: low-density intersecting circles.
     ND-safe: thin lines, calm spacing. */

  /* Vesica field: calm outline grid of intersecting circles.
     ND-safe: thin strokes, generous spacing. */

  ctx.save();
  ctx.strokeStyle = color;
  ctx.lineWidth = 1;
  const r = Math.min(w, h) / NUM.THREE;

  const step = r / NUM.SEVEN;
  for (let y = r; y < h; y += step * NUM.NINE) {
    for (let x = r; x < w; x += step * NUM.NINE) {
      ctx.beginPath(); ctx.arc(x - step, y, r, 0, Math.PI * 2); ctx.stroke();
      ctx.beginPath(); ctx.arc(x + step, y, r, 0, Math.PI * 2); ctx.stroke();

  const step = r / NUM.NINE;
  const offset = r / NUM.SEVEN;
  for (let y = r; y < h; y += step * NUM.NINE) {
    for (let x = r; x < w; x += step * NUM.NINE) {
      ctx.beginPath(); ctx.arc(x - offset, y, r, 0, Math.PI * 2); ctx.stroke();
      ctx.beginPath(); ctx.arc(x + offset, y, r, 0, Math.PI * 2); ctx.stroke();

>>>>>>> 08a7827e
    }
  }
}

// Layer 2 ---------------------------------------------------------------
<<<<<<< HEAD
function drawTree(ctx, w, h, color, NUM) {
  /* Tree-of-Life: 10 nodes + 22 paths in balanced layout. */
  const nodes = [
    [0.5, 0.05],[0.2,0.2],[0.8,0.2],
    [0.2,0.4],[0.8,0.4],[0.5,0.5],
    [0.2,0.7],[0.8,0.7],[0.5,0.85],[0.5,0.95]
  ];
  const paths = [
    [0,1],[0,2],[1,2],[1,3],[2,4],[3,5],[4,5],
    [3,6],[4,7],[5,6],[5,7],
    [6,8],[7,8],[8,9],[1,4],[2,3],[1,5],[2,6],[3,8],[4,8],[5,9],[6,9]
  ];
  ctx.strokeStyle = color;
=======
function drawTree(ctx, w, h, nodeColor, pathColor, NUM) {

  /* Tree-of-Life: 10 nodes, 22 paths.
     ND-safe: solid nodes, gentle lines. */
  ctx.save();
  const nodes = [
    [0.5, 0.05], [0.2, 0.2], [0.8, 0.2], [0.2, 0.4], [0.8, 0.4],
    [0.5, 0.5], [0.2, 0.7], [0.8, 0.7], [0.5, 0.85], [0.5, 0.95]

  /* Tree-of-Life: 10 nodes + 22 paths.
     ND-safe: solid nodes, gentle lines. */
  ctx.save();
  const n = [
    [0.5,0.05], [0.2,0.2], [0.8,0.2], [0.2,0.4], [0.8,0.4],
    [0.5,0.5], [0.2,0.7], [0.8,0.7], [0.5,0.85], [0.5,0.95]

  ];
  const e = [
    [0,1],[0,2],[1,2],[1,3],[2,4],[3,5],[4,5],[3,6],[4,7],[5,6],[5,7],
    [6,8],[7,8],[8,9],[1,4],[2,3],[1,5],[2,6],[3,8],[4,8],[5,9],[6,9]
  ];
  ctx.strokeStyle = pathColor;
>>>>>>> 08a7827e
  ctx.lineWidth = 1;
  e.slice(0, NUM.TWENTYTWO).forEach(([a,b]) => {
    ctx.beginPath();
    ctx.moveTo(n[a][0]*w, n[a][1]*h);
    ctx.lineTo(n[b][0]*w, n[b][1]*h);
    ctx.stroke();
  });
<<<<<<< HEAD
  ctx.fillStyle = color;
  nodes.forEach(([x,y]) => {
=======
  ctx.fillStyle = nodeColor;
  n.forEach(([x,y]) => {
>>>>>>> 08a7827e
    ctx.beginPath();
    ctx.arc(x*w, y*h, NUM.ELEVEN/NUM.TWENTYTWO*6, 0, Math.PI*2); // gentle radius
    ctx.fill();
  });
}

// Layer 3 ---------------------------------------------------------------
function drawFibonacci(ctx, w, h, color, NUM) {
<<<<<<< HEAD
  /* Fibonacci logarithmic spiral approximated by polyline. */
  const center = { x: w/NUM.THREE, y: h/NUM.THREE };
  const phi = (1 + Math.sqrt(5)) / 2;
  const turns = NUM.THREE;
  const segs = NUM.ONEFORTYFOUR;
  const scale = Math.min(w, h) / NUM.SEVEN;
  ctx.strokeStyle = color;
  ctx.lineWidth = 2;
  ctx.beginPath();
  for (let i = 0; i <= segs; i++) {
    const t = (turns * 2 * Math.PI) * (i / segs);
    const r = Math.pow(phi, t / (2*Math.PI));
    const x = center.x + scale * r * Math.cos(t);
    const y = center.y + scale * r * Math.sin(t);
=======
  /* Fibonacci spiral: static polyline using 144 samples.
     ND-safe: single stroke. */
  ctx.save();
  ctx.strokeStyle = color;
  ctx.lineWidth = 2;
  const phi = (1 + Math.sqrt(5)) / 2;

  const turns = NUM.THREE;
  const segs = NUM.ONEFORTYFOUR;

  const center = { x: w/NUM.THREE, y: h/NUM.THREE };

  ctx.beginPath();
  for (let i = 0; i <= NUM.ONEFORTYFOUR; i++) {
    const t = (i / NUM.ONEFORTYFOUR) * NUM.THREE * 2 * Math.PI;
    const r = Math.pow(phi, t / (2*Math.PI));
    const s = Math.min(w,h) / NUM.SEVEN;
    const x = center.x + s * r * Math.cos(t);
    const y = center.y + s * r * Math.sin(t);
>>>>>>> 08a7827e
    if (i === 0) ctx.moveTo(x, y); else ctx.lineTo(x, y);
  }
  ctx.stroke();
}

// Layer 4 ---------------------------------------------------------------
<<<<<<< HEAD
function drawHelix(ctx, w, h, color, NUM) {
  /* Double-helix lattice: two static strands with cross rungs. */
  const amp = h / NUM.NINE;
  const waves = NUM.ELEVEN;
  const steps = NUM.NINETYNINE;
  ctx.strokeStyle = color;
  ctx.lineWidth = 2;

  // strand A
  ctx.beginPath();
  for (let i = 0; i <= steps; i++) {
    const t = i / steps;
    const x = t * w;
    const y = h/2 + Math.sin(t * waves * 2*Math.PI) * amp;
    if (i === 0) ctx.moveTo(x, y); else ctx.lineTo(x, y);
  }
  ctx.stroke();

  // strand B
  ctx.beginPath();
  for (let i = 0; i <= steps; i++) {
    const t = i / steps;
    const x = t * w;
    const y = h/2 + Math.sin(t * waves * 2*Math.PI + Math.PI) * amp;
=======

function drawHelix(ctx, w, h, palette, NUM) {
  /* Double-helix lattice: two static strands with cross rungs.
     ND-safe: no motion or flashing. */
  ctx.save();
  const amp = h / NUM.NINE;
  const steps = NUM.NINETYNINE;
  const turns = NUM.ELEVEN;
  // strand A
  ctx.strokeStyle = palette.layers[4];

function drawHelix(ctx, w, h, strandColor, rungColor, NUM) {
  /* Double-helix lattice: two phase-shifted sine strands with rungs.
     ND-safe: static lines, no flashing. */
  ctx.save();
  const amp = h / NUM.NINE;
  const turns = NUM.ELEVEN;
  const steps = NUM.NINETYNINE;

  ctx.lineWidth = 2;
  ctx.strokeStyle = strandColor;
  ctx.beginPath();
  for (let i = 0; i <= steps; i++) {
    const x = (w / steps) * i;

    const y = h/2 + Math.sin((i/steps) * Math.PI * turns) * amp;
    if (i === 0) ctx.moveTo(x, y); else ctx.lineTo(x, y);
  }
  ctx.stroke();
  // strand B
  ctx.beginPath();
  for (let i = 0; i <= steps; i++) {
    const x = (w / steps) * i;
    const y = h/2 + Math.sin((i/steps) * Math.PI * turns + Math.PI) * amp;
>>>>>>> 08a7827e
    if (i === 0) ctx.moveTo(x, y); else ctx.lineTo(x, y);
  }
  ctx.stroke();

  // rungs
<<<<<<< HEAD
  ctx.lineWidth = 1;
  for (let i = 0; i <= waves; i++) {
    const t = i / waves;
    const x = t * w;
    const y1 = h/2 + Math.sin(t * waves * 2*Math.PI) * amp;
    const y2 = h/2 + Math.sin(t * waves * 2*Math.PI + Math.PI) * amp;
=======
  ctx.strokeStyle = palette.layers[5];
  ctx.lineWidth = 1;
  const rungs = NUM.THIRTYTHREE;
  for (let i = 0; i <= rungs; i++) {
    const x = (w / rungs) * i;
    const y1 = h/2 + Math.sin((i/rungs) * Math.PI * turns) * amp;
    const y2 = h/2 + Math.sin((i/rungs) * Math.PI * turns + Math.PI) * amp;
>>>>>>> 08a7827e
    ctx.beginPath();
    ctx.moveTo(x, y1);
    ctx.lineTo(x, y2);
    ctx.stroke();
<<<<<<< HEAD
  }
}
=======

    const y = h/2 + amp * Math.sin((i/steps) * turns * Math.PI * 2);
    if (i === 0) ctx.moveTo(x, y); else ctx.lineTo(x, y);
  }
  ctx.stroke();
  ctx.beginPath();
  for (let i = 0; i <= steps; i++) {
    const x = (w / steps) * i;
    const y = h/2 + amp * Math.sin((i/steps) * turns * Math.PI * 2 + Math.PI);
    if (i === 0) ctx.moveTo(x, y); else ctx.lineTo(x, y);
  }
  ctx.stroke();
  ctx.strokeStyle = rungColor;
  ctx.lineWidth = 1;
  for (let i = 0; i <= NUM.THIRTYTHREE; i++) {
    const x = (w / NUM.THIRTYTHREE) * i;
    const phase = (x / w) * turns * Math.PI * 2;
    const y1 = h/2 + amp * Math.sin(phase);
    const y2 = h/2 + amp * Math.sin(phase + Math.PI);
    ctx.beginPath(); ctx.moveTo(x, y1); ctx.lineTo(x, y2); ctx.stroke();

  }
  ctx.restore();
}


/* ND-safe: each layer is static, color contrast is soft yet readable. */

/* ND-safe: all layers are drawn once, no motion or async tasks. */
>>>>>>> 08a7827e
<|MERGE_RESOLUTION|>--- conflicted
+++ resolved
@@ -8,15 +8,10 @@
 
   Layers:
     1) Vesica field (intersecting circles)
-<<<<<<< HEAD
+
     2) Tree-of-Life scaffold (10 sephirot + 22 paths)
     3) Fibonacci curve (log spiral polyline)
     4) Double-helix lattice (two phase-shifted strands)
-=======
-    2) Tree-of-Life scaffold (10 nodes + 22 paths)
-    3) Fibonacci curve (log spiral polyline)
-    4) Double-helix lattice (two phase-shifted strands with rungs)
->>>>>>> 08a7827e
 
   No motion, no external deps. ASCII only, small pure functions.
 
@@ -27,21 +22,21 @@
   ctx.fillStyle = palette.bg;
   ctx.fillRect(0, 0, width, height);
   drawVesica(ctx, width, height, palette.layers[0], NUM);
-<<<<<<< HEAD
+
   drawTree(ctx, width, height, palette.layers[1], NUM);
   drawFibonacci(ctx, width, height, palette.layers[2], NUM);
   drawHelix(ctx, width, height, palette.layers[3], NUM);
-=======
+
   drawTree(ctx, width, height, palette.layers[2], palette.layers[1], NUM);
   drawFibonacci(ctx, width, height, palette.layers[3], NUM);
   drawHelix(ctx, width, height, palette.layers[4], palette.layers[5], NUM);
->>>>>>> 08a7827e
+
   ctx.restore();
 }
 
 // Layer 1 ---------------------------------------------------------------
 function drawVesica(ctx, w, h, color, NUM) {
-<<<<<<< HEAD
+
   /* Vesica field: calm outline grid built from overlapping circles.
      ND-safe: thin lines, low density. */
   const r = Math.min(w, h) / NUM.THREE; // base radius from sacred triad
@@ -52,7 +47,7 @@
     for (let x = r; x < w; x += step * NUM.NINE) {
       ctx.beginPath(); ctx.arc(x - step, y, r, 0, Math.PI * 2); ctx.stroke();
       ctx.beginPath(); ctx.arc(x + step, y, r, 0, Math.PI * 2); ctx.stroke();
-=======
+
 
   /* Vesica field: low-density intersecting circles.
      ND-safe: thin lines, calm spacing. */
@@ -78,13 +73,13 @@
       ctx.beginPath(); ctx.arc(x - offset, y, r, 0, Math.PI * 2); ctx.stroke();
       ctx.beginPath(); ctx.arc(x + offset, y, r, 0, Math.PI * 2); ctx.stroke();
 
->>>>>>> 08a7827e
+
     }
   }
 }
 
 // Layer 2 ---------------------------------------------------------------
-<<<<<<< HEAD
+
 function drawTree(ctx, w, h, color, NUM) {
   /* Tree-of-Life: 10 nodes + 22 paths in balanced layout. */
   const nodes = [
@@ -98,7 +93,7 @@
     [6,8],[7,8],[8,9],[1,4],[2,3],[1,5],[2,6],[3,8],[4,8],[5,9],[6,9]
   ];
   ctx.strokeStyle = color;
-=======
+
 function drawTree(ctx, w, h, nodeColor, pathColor, NUM) {
 
   /* Tree-of-Life: 10 nodes, 22 paths.
@@ -121,7 +116,7 @@
     [6,8],[7,8],[8,9],[1,4],[2,3],[1,5],[2,6],[3,8],[4,8],[5,9],[6,9]
   ];
   ctx.strokeStyle = pathColor;
->>>>>>> 08a7827e
+
   ctx.lineWidth = 1;
   e.slice(0, NUM.TWENTYTWO).forEach(([a,b]) => {
     ctx.beginPath();
@@ -129,13 +124,13 @@
     ctx.lineTo(n[b][0]*w, n[b][1]*h);
     ctx.stroke();
   });
-<<<<<<< HEAD
+
   ctx.fillStyle = color;
   nodes.forEach(([x,y]) => {
-=======
+
   ctx.fillStyle = nodeColor;
   n.forEach(([x,y]) => {
->>>>>>> 08a7827e
+
     ctx.beginPath();
     ctx.arc(x*w, y*h, NUM.ELEVEN/NUM.TWENTYTWO*6, 0, Math.PI*2); // gentle radius
     ctx.fill();
@@ -144,7 +139,7 @@
 
 // Layer 3 ---------------------------------------------------------------
 function drawFibonacci(ctx, w, h, color, NUM) {
-<<<<<<< HEAD
+
   /* Fibonacci logarithmic spiral approximated by polyline. */
   const center = { x: w/NUM.THREE, y: h/NUM.THREE };
   const phi = (1 + Math.sqrt(5)) / 2;
@@ -159,7 +154,7 @@
     const r = Math.pow(phi, t / (2*Math.PI));
     const x = center.x + scale * r * Math.cos(t);
     const y = center.y + scale * r * Math.sin(t);
-=======
+
   /* Fibonacci spiral: static polyline using 144 samples.
      ND-safe: single stroke. */
   ctx.save();
@@ -179,14 +174,14 @@
     const s = Math.min(w,h) / NUM.SEVEN;
     const x = center.x + s * r * Math.cos(t);
     const y = center.y + s * r * Math.sin(t);
->>>>>>> 08a7827e
+
     if (i === 0) ctx.moveTo(x, y); else ctx.lineTo(x, y);
   }
   ctx.stroke();
 }
 
 // Layer 4 ---------------------------------------------------------------
-<<<<<<< HEAD
+
 function drawHelix(ctx, w, h, color, NUM) {
   /* Double-helix lattice: two static strands with cross rungs. */
   const amp = h / NUM.NINE;
@@ -211,7 +206,7 @@
     const t = i / steps;
     const x = t * w;
     const y = h/2 + Math.sin(t * waves * 2*Math.PI + Math.PI) * amp;
-=======
+
 
 function drawHelix(ctx, w, h, palette, NUM) {
   /* Double-helix lattice: two static strands with cross rungs.
@@ -246,20 +241,20 @@
   for (let i = 0; i <= steps; i++) {
     const x = (w / steps) * i;
     const y = h/2 + Math.sin((i/steps) * Math.PI * turns + Math.PI) * amp;
->>>>>>> 08a7827e
+
     if (i === 0) ctx.moveTo(x, y); else ctx.lineTo(x, y);
   }
   ctx.stroke();
 
   // rungs
-<<<<<<< HEAD
+
   ctx.lineWidth = 1;
   for (let i = 0; i <= waves; i++) {
     const t = i / waves;
     const x = t * w;
     const y1 = h/2 + Math.sin(t * waves * 2*Math.PI) * amp;
     const y2 = h/2 + Math.sin(t * waves * 2*Math.PI + Math.PI) * amp;
-=======
+
   ctx.strokeStyle = palette.layers[5];
   ctx.lineWidth = 1;
   const rungs = NUM.THIRTYTHREE;
@@ -267,15 +262,16 @@
     const x = (w / rungs) * i;
     const y1 = h/2 + Math.sin((i/rungs) * Math.PI * turns) * amp;
     const y2 = h/2 + Math.sin((i/rungs) * Math.PI * turns + Math.PI) * amp;
->>>>>>> 08a7827e
+
     ctx.beginPath();
     ctx.moveTo(x, y1);
     ctx.lineTo(x, y2);
     ctx.stroke();
-<<<<<<< HEAD
-  }
-}
-=======
+
+  }
+}
+
+
 
     const y = h/2 + amp * Math.sin((i/steps) * turns * Math.PI * 2);
     if (i === 0) ctx.moveTo(x, y); else ctx.lineTo(x, y);
@@ -302,7 +298,3 @@
 }
 
 
-/* ND-safe: each layer is static, color contrast is soft yet readable. */
-
-/* ND-safe: all layers are drawn once, no motion or async tasks. */
->>>>>>> 08a7827e
