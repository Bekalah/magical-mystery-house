--- conflicted
+++ resolved
@@ -2,7 +2,6 @@
   helix-renderer.mjs
   ND-safe static renderer for layered sacred geometry.
 
-<<<<<<< HEAD
   Layers:
     1) Vesica field (intersecting circles)
     2) Tree-of-Life scaffold (10 sephirot + 22 paths)
@@ -10,7 +9,6 @@
     4) Double-helix lattice (two phase-shifted strands)
 
   All functions are pure and run once; no motion, no dependencies.
-=======
   Layers drawn in order:
     1) Vesica field — intersecting circles forming a calm grid
     2) Tree-of-Life scaffold — 10 sephirot nodes + 22 paths
@@ -19,7 +17,6 @@
 
   All functions are pure and run once; no motion, no dependencies.
   Functions are pure and run once; no motion, no dependencies.
->>>>>>> acc45312
 */
 
 export function renderHelix(ctx, { width, height, palette, NUM }) {
@@ -31,32 +28,25 @@
   drawVesica(ctx, width, height, palette.layers[0], NUM);
   drawTree(ctx, width, height, palette.layers[1], palette.layers[2], NUM);
   drawFibonacci(ctx, width, height, palette.layers[3], NUM);
-<<<<<<< HEAD
-=======
   drawHelix(ctx, width, height, {
     a: palette.layers[4],
     b: palette.layers[5],
     rung: palette.ink
   }, NUM);
->>>>>>> acc45312
   drawHelix(ctx, width, height, { a: palette.layers[4], b: palette.layers[5], rung: palette.ink }, NUM);
 
   ctx.restore();
 }
 
-<<<<<<< HEAD
 /* Layer 1: Vesica field — calm grid of intersecting circles */
-=======
 /* Layer 1: Vesica field ---------------------------------------------------- */
 /* Layer 1: Vesica field -- calm grid of intersecting circles */
->>>>>>> acc45312
 function drawVesica(ctx, w, h, color, NUM) {
   const r = Math.min(w, h) / NUM.THREE; // triadic radius
   const step = r / NUM.SEVEN;           // septenary spacing
   ctx.save();
   ctx.strokeStyle = color;
   ctx.lineWidth = 1;
-<<<<<<< HEAD
   for (let y = r; y < h; y += step * NUM.NINE) {
     for (let x = r; x < w; x += step * NUM.NINE) {
       ctx.beginPath();
@@ -65,7 +55,6 @@
       ctx.beginPath();
       ctx.arc(x + step, y, r, 0, Math.PI * 2);
       ctx.stroke();
-=======
 function drawVesica(ctx, w, h, color, NUM) {
   /* Vesica field: calm outline grid built from overlapping circles.
      ND-safe: thin lines, generous spacing. */
@@ -85,18 +74,15 @@
     for (let x = r; x < w; x += step * NUM.NINE) {
       ctx.beginPath(); ctx.arc(x - step, y, r, 0, Math.PI * 2); ctx.stroke();
       ctx.beginPath(); ctx.arc(x + step, y, r, 0, Math.PI * 2); ctx.stroke();
->>>>>>> acc45312
     }
   }
 
-<<<<<<< HEAD
 /* Layer 2: Tree-of-Life scaffold — nodes and connective paths */
 function drawTree(ctx, w, h, pathColor, nodeColor, NUM) {
   const nodes = [
     [0.5, 0.1], [0.65, 0.2], [0.35, 0.2],
     [0.7, 0.4], [0.3, 0.4], [0.5, 0.5],
     [0.75, 0.7], [0.25, 0.7], [0.5, 0.8],
-=======
   ctx.restore();
 }
 
@@ -175,16 +161,13 @@
     [0.25, 0.7],
     [0.75, 0.7],
     [0.5, 0.8],
->>>>>>> acc45312
     [0.5, 0.9]
   ].map(([x, y]) => [x * w, y * h]);
 
   const edges = [
-<<<<<<< HEAD
     [0,1],[0,2],[1,2],[1,3],[2,4],[3,4],[3,5],[4,5],
     [3,6],[4,7],[6,7],[6,8],[7,8],[8,9],[5,6],[5,7],
     [5,8],[2,5],[1,5],[2,3],[1,4],[0,5]
-=======
     [0,1],[0,2],[1,2],[1,3],[1,5],[2,4],[2,5],[3,4],[3,5],[3,6],
     [4,5],[4,7],[5,6],[5,7],[5,8],[6,8],[6,9],[7,8],[7,9],[8,9],
     [1,7],[2,8]
@@ -294,18 +277,15 @@
 
   const paths = [
     [0,1],[0,2],[1,3],[2,4],[3,4],[3,5],[4,5],[3,6],[4,7],[6,7],[6,8],[7,8],[5,8],[8,9]
->>>>>>> acc45312
   ];
 
   ctx.save();
   ctx.strokeStyle = pathColor;
   ctx.lineWidth = 1;
-<<<<<<< HEAD
   edges.forEach(([a, b]) => {
     ctx.beginPath();
     ctx.moveTo(nodes[a][0], nodes[a][1]);
     ctx.lineTo(nodes[b][0], nodes[b][1]);
-=======
 
   paths.forEach(([a,b]) => {
     const [x1,y1] = nodes[a];
@@ -313,23 +293,17 @@
     ctx.beginPath();
     ctx.moveTo(x1, y1);
     ctx.lineTo(x2, y2);
->>>>>>> acc45312
     ctx.stroke();
   });
 
   ctx.fillStyle = nodeColor;
   const r = Math.min(w, h) / NUM.TWENTYTWO;
-<<<<<<< HEAD
   nodes.forEach(([x, y]) => {
-=======
   pts.forEach(([x, y]) => {
->>>>>>> acc45312
     ctx.beginPath();
     ctx.arc(x, y, r, 0, Math.PI * 2);
     ctx.fill();
   });
-<<<<<<< HEAD
-=======
   ctx.restore();
 }
 
@@ -338,7 +312,6 @@
   /* Logarithmic spiral with fixed samples.
      ND-safe: static polyline, no motion. */
 
->>>>>>> acc45312
   ctx.restore();
 }
 
@@ -372,9 +345,7 @@
   ctx.restore();
 }
 
-<<<<<<< HEAD
 /* Layer 4: Double-helix lattice — two static strands with rungs */
-=======
 /* Layer 4: Double-helix lattice ------------------------------------------- */
 function drawHelix(ctx, w, h, colors, NUM) {
   /* Double-helix lattice: two static strands with cross rungs.
@@ -383,20 +354,16 @@
   const waves = NUM.ELEVEN;
   const steps = NUM.NINETYNINE;
 /* Layer 4: Double-helix lattice -- two static strands with rungs */
->>>>>>> acc45312
 function drawHelix(ctx, w, h, colors, NUM) {
   const amp = h / NUM.NINE;       // gentle amplitude
   const waves = NUM.ELEVEN;       // helix turns
   const steps = NUM.NINETYNINE;   // sampling
-<<<<<<< HEAD
-=======
 /* Layer 4: Double-helix lattice — two static strands with rungs */
 function drawHelix(ctx, w, h, colors, NUM) {
   // ND-safe: even spacing, no motion
   const amp = h / NUM.NINE;
   const waves = NUM.ELEVEN;
   const steps = NUM.NINETYNINE;
->>>>>>> acc45312
 
   ctx.save();
   ctx.lineWidth = 2;
