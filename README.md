--- conflicted
+++ resolved
@@ -1,8 +1,5 @@
-<<<<<<< HEAD
 Per Texturas Numerorum, Spira Loquitur.  //
 
-=======
->>>>>>> 883327d9
 ```
 __  __               _             _      __  __           _     _
 |  \/  | __ _  __ _  | | ___   ___ | | __ |  \/  | ___   __| | __| | ___ _ __
@@ -89,14 +86,11 @@
 This “Magical Mystery House” unites open-world exploration, spiral learning, and reverence for artistic mastery. By continually adding rooms, customizing experiences, and preserving every creative output, it becomes a living Codex that grows with its visitors—turning exploration into enlightenment and art into an ever-expanding celebration.
 
 ## Build Tasks
-<<<<<<< HEAD
 - [x] Replace broken helix renderer with ND-safe Canvas version.
 - [ ] Craft ASCII cathedral rooms reflecting elemental architecture.
 - [ ] Integrate Tree-of-Life lore into new ring puzzles.
 - [ ] Expand palette with cultural motifs while staying ND-safe.
 - [ ] Verify links to sibling repos (`circuitum99`, `cosmogenesis-learning-engine`, `stone-cathedral`, `liber-arcanae`).
-=======
 - [ ] Craft ASCII cathedral rooms reflecting elemental architecture.
 - [ ] Integrate Tree-of-Life lore into new ring puzzles.
-- [ ] Expand palette with cultural motifs while staying ND-safe.
->>>>>>> 883327d9
+- [ ] Expand palette with cultural motifs while staying ND-safe.