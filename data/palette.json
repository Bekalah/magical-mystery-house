--- conflicted
+++ resolved
@@ -1,9 +1,7 @@
 {
   "bg": "#0b0b12",
   "ink": "#e8e8f0",
-<<<<<<< HEAD
   "layers": ["#b1c7ff", "#89f7fe", "#a0ffa1", "#ffd27f", "#f5a3ff", "#d0d0e6"]
-=======
   "layers": [
     "#b1c7ff",
     "#89f7fe",
@@ -12,5 +10,4 @@
     "#f5a3ff",
     "#d0d0e6"
   ]
->>>>>>> 4b7fe51a
 }